--- conflicted
+++ resolved
@@ -13,20 +13,6 @@
     strategy:
       matrix:
         include:
-<<<<<<< HEAD
-          - otp: 21.3.8.16
-            elixir: 1.7.4
-          - otp: 21.3.8.16
-            elixir: 1.8.2
-          - otp: 21.3.8.16
-            elixir: 1.9.4
-          - otp: 21.3.8.16
-            elixir: 1.10.4
-          - otp: 23.3
-            elixir: 1.11.4
-          - otp: 23.3
-            elixir: 1.12.0-rc.1
-=======
           - elixir: 1.7.4
             otp: 21.3.8.16
 
@@ -45,7 +31,9 @@
           - elixir: 1.11.4
             otp: 23.3.1
             lint: lint
->>>>>>> b5a7c3b4
+
+          - elixir: 1.12.0-rc.1
+            otp: 23.3
 
     runs-on: ubuntu-latest
 
