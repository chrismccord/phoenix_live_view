--- conflicted
+++ resolved
@@ -178,11 +178,9 @@
 
   // public
 
-<<<<<<< HEAD
   isUsedInput(el){ return isUsedInput(el) }
-=======
+
   version(){ return LV_VSN }
->>>>>>> 8b403758
 
   isProfileEnabled(){ return this.sessionStorage.getItem(PHX_LV_PROFILE) === "true" }
 
