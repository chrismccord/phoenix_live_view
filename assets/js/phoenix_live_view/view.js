import {
  BEFORE_UNLOAD_LOADER_TIMEOUT,
  CHECKABLE_INPUTS,
  CONSECUTIVE_RELOADS,
  PHX_AUTO_RECOVER,
  PHX_COMPONENT,
  PHX_CONNECTED_CLASS,
  PHX_DISABLE_WITH,
  PHX_DISABLE_WITH_RESTORE,
  PHX_DISABLED,
  PHX_LOADING_CLASS,
  PHX_EVENT_CLASSES,
  PHX_CUSTOM_EVENTS,
  PHX_ERROR_CLASS,
  PHX_CLIENT_ERROR_CLASS,
  PHX_SERVER_ERROR_CLASS,
  PHX_HAS_FOCUSED,
  PHX_HAS_SUBMITTED,
  PHX_HOOK,
  PHX_PAGE_LOADING,
  PHX_PARENT_ID,
  PHX_PROGRESS,
  PHX_READONLY,
  PHX_REF_LOADING,
  PHX_REF_SRC,
  PHX_REF_LOCK,
  PHX_ROOT_ID,
  PHX_SESSION,
  PHX_STATIC,
  PHX_TRACK_STATIC,
  PHX_TRACK_UPLOADS,
  PHX_UPDATE,
  PHX_UPLOAD_REF,
  PHX_VIEW_SELECTOR,
  PHX_MAIN,
  PHX_MOUNTED,
  PUSH_TIMEOUT,
  PHX_VIEWPORT_TOP,
  PHX_VIEWPORT_BOTTOM,
} from "./constants"

import {
  clone,
  closestPhxBinding,
  isEmpty,
  isEqualObj,
  logError,
  maybe,
  isCid,
} from "./utils"

import Browser from "./browser"
import DOM from "./dom"
import ElementRef from "./element_ref"
import DOMPatch from "./dom_patch"
import LiveUploader from "./live_uploader"
import Rendered from "./rendered"
import ViewHook from "./view_hook"
import JS from "./js"

export let prependFormDataKey = (key, prefix) => {
  let isArray = key.endsWith("[]")
  // Remove the "[]" if it's an array
  let baseKey = isArray ? key.slice(0, -2) : key
  // Replace last occurrence of key before a closing bracket or the end with key plus suffix
  baseKey = baseKey.replace(/([^\[\]]+)(\]?$)/, `${prefix}$1$2`)
  // Add back the "[]" if it was an array
  if(isArray){ baseKey += "[]" }
  return baseKey
}

let serializeForm = (form, metadata, onlyNames = []) => {
  const {submitter, ...meta} = metadata

  // We must inject the submitter in the order that it exists in the DOM
  // releative to other inputs. For example, for checkbox groups, the order must be maintained.
  let injectedElement
  if(submitter && submitter.name){
    const input = document.createElement("input")
    input.type = "hidden"
    // set the form attribute if the submitter has one;
    // this can happen if the element is outside the actual form element
    const formId = submitter.getAttribute("form")
    if(formId){
      input.setAttribute("form", formId)
    }
    input.name = submitter.name
    input.value = submitter.value
    submitter.parentElement.insertBefore(input, submitter)
    injectedElement = input
  }

  const formData = new FormData(form)
  const toRemove = []

  formData.forEach((val, key, _index) => {
    if(val instanceof File){ toRemove.push(key) }
  })

  // Cleanup after building fileData
  toRemove.forEach(key => formData.delete(key))

  const params = new URLSearchParams()

  let elements = Array.from(form.elements)
  for(let [key, val] of formData.entries()){
    if(onlyNames.length === 0 || onlyNames.indexOf(key) >= 0){
      let inputs = elements.filter(input => input.name === key)
      let isUnused = !inputs.some(input => (DOM.private(input, PHX_HAS_FOCUSED) || DOM.private(input, PHX_HAS_SUBMITTED)))
      let hidden = inputs.every(input => input.type === "hidden")
      if(isUnused && !(submitter && submitter.name == key) && !hidden){
        params.append(prependFormDataKey(key, "_unused_"), "")
      }
      params.append(key, val)
    }
  }

  // remove the injected element again
  // (it would be removed by the next dom patch anyway, but this is cleaner)
  if(submitter && injectedElement){
    submitter.parentElement.removeChild(injectedElement)
  }

  for(let metaKey in meta){ params.append(metaKey, meta[metaKey]) }

  return params.toString()
}

export default class View {
  static closestView(el){
    let liveViewEl = el.closest(PHX_VIEW_SELECTOR)
    return liveViewEl ? DOM.private(liveViewEl, "view") : null
  }

  constructor(el, liveSocket, parentView, flash, liveReferer){
    this.isDead = false
    this.liveSocket = liveSocket
    this.flash = flash
    this.parent = parentView
    this.root = parentView ? parentView.root : this
    this.el = el
    DOM.putPrivate(this.el, "view", this)
    this.id = this.el.id
    this.ref = 0
    this.lastAckRef = null
    this.childJoins = 0
    this.loaderTimer = null
    this.pendingDiffs = []
    this.pendingForms = new Set()
    this.redirect = false
    this.href = null
    this.joinCount = this.parent ? this.parent.joinCount - 1 : 0
    this.joinPending = true
    this.destroyed = false
    this.joinCallback = function(onDone){ onDone && onDone() }
    this.stopCallback = function(){ }
    this.pendingJoinOps = this.parent ? null : []
    this.viewHooks = {}
    this.formSubmits = []
    this.children = this.parent ? null : {}
    this.root.children[this.id] = {}
    this.formsForRecovery = {}
    this.channel = this.liveSocket.channel(`lv:${this.id}`, () => {
      let url = this.href && this.expandURL(this.href)
      return {
        redirect: this.redirect ? url : undefined,
        url: this.redirect ? undefined : url || undefined,
        params: this.connectParams(liveReferer),
        session: this.getSession(),
        static: this.getStatic(),
        flash: this.flash,
      }
    })
  }

  setHref(href){ this.href = href }

  setRedirect(href){
    this.redirect = true
    this.href = href
  }

  isMain(){ return this.el.hasAttribute(PHX_MAIN) }

  connectParams(liveReferer){
    let params = this.liveSocket.params(this.el)
    let manifest =
      DOM.all(document, `[${this.binding(PHX_TRACK_STATIC)}]`)
        .map(node => node.src || node.href).filter(url => typeof (url) === "string")

    if(manifest.length > 0){ params["_track_static"] = manifest }
    params["_mounts"] = this.joinCount
    params["_live_referer"] = liveReferer

    return params
  }

  isConnected(){ return this.channel.canPush() }

  getSession(){ return this.el.getAttribute(PHX_SESSION) }

  getStatic(){
    let val = this.el.getAttribute(PHX_STATIC)
    return val === "" ? null : val
  }

  destroy(callback = function (){ }){
    this.destroyAllChildren()
    this.destroyed = true
    delete this.root.children[this.id]
    if(this.parent){ delete this.root.children[this.parent.id][this.id] }
    clearTimeout(this.loaderTimer)
    let onFinished = () => {
      callback()
      for(let id in this.viewHooks){
        this.destroyHook(this.viewHooks[id])
      }
    }

    DOM.markPhxChildDestroyed(this.el)

    this.log("destroyed", () => ["the child has been removed from the parent"])
    this.channel.leave()
      .receive("ok", onFinished)
      .receive("error", onFinished)
      .receive("timeout", onFinished)
  }

  setContainerClasses(...classes){
    this.el.classList.remove(
      PHX_CONNECTED_CLASS,
      PHX_LOADING_CLASS,
      PHX_ERROR_CLASS,
      PHX_CLIENT_ERROR_CLASS,
      PHX_SERVER_ERROR_CLASS
    )
    this.el.classList.add(...classes)
  }

  showLoader(timeout){
    clearTimeout(this.loaderTimer)
    if(timeout){
      this.loaderTimer = setTimeout(() => this.showLoader(), timeout)
    } else {
      for(let id in this.viewHooks){ this.viewHooks[id].__disconnected() }
      this.setContainerClasses(PHX_LOADING_CLASS)
    }
  }

  execAll(binding){
    DOM.all(this.el, `[${binding}]`, el => this.liveSocket.execJS(el, el.getAttribute(binding)))
  }

  hideLoader(){
    clearTimeout(this.loaderTimer)
    this.setContainerClasses(PHX_CONNECTED_CLASS)
    this.execAll(this.binding("connected"))
  }

  triggerReconnected(){
    for(let id in this.viewHooks){ this.viewHooks[id].__reconnected() }
  }

  log(kind, msgCallback){
    this.liveSocket.log(this, kind, msgCallback)
  }

  transition(time, onStart, onDone = function(){}){
    this.liveSocket.transition(time, onStart, onDone)
  }

  // calls the callback with the view and target element for the given phxTarget
  // targets can be:
  //  * an element itself, then it is simply passed to liveSocket.owner;
  //  * a CID (Component ID), then we first search the component's element in the DOM
  //  * a selector, then we search the selector in the DOM and call the callback
  //    for each element found with the corresponding owner view
  withinTargets(phxTarget, callback, dom = document, viewEl){
    // in the form recovery case we search in a template fragment instead of
    // the real dom, therefore we optionally pass dom and viewEl

    if(phxTarget instanceof HTMLElement || phxTarget instanceof SVGElement){
      return this.liveSocket.owner(phxTarget, view => callback(view, phxTarget))
    }

    if(isCid(phxTarget)){
      let targets = DOM.findComponentNodeList(viewEl || this.el, phxTarget)
      if(targets.length === 0){
        logError(`no component found matching phx-target of ${phxTarget}`)
      } else {
        callback(this, parseInt(phxTarget))
      }
    } else {
      let targets = Array.from(dom.querySelectorAll(phxTarget))
      if(targets.length === 0){ logError(`nothing found matching the phx-target selector "${phxTarget}"`) }
      targets.forEach(target => this.liveSocket.owner(target, view => callback(view, target)))
    }
  }

  applyDiff(type, rawDiff, callback){
    this.log(type, () => ["", clone(rawDiff)])
    let {diff, reply, events, title} = Rendered.extract(rawDiff)
    callback({diff, reply, events})
    if(typeof title === "string"){ window.requestAnimationFrame(() => DOM.putTitle(title)) }
  }

  onJoin(resp){
    let {rendered, container, liveview_version} = resp
    if(container){
      let [tag, attrs] = container
      this.el = DOM.replaceRootContainer(this.el, tag, attrs)
    }
    this.childJoins = 0
    this.joinPending = true
    this.flash = null
    if(this.root === this){
      this.formsForRecovery = this.getFormsForRecovery()
    }
    if(this.isMain()){
      this.liveSocket.replaceRootHistory()
    }

    if(liveview_version !== this.liveSocket.version()){
      console.error(`LiveView asset version mismatch. JavaScript version ${this.liveSocket.version()} vs. server ${liveview_version}. To avoid issues, please ensure that your assets use the same version as the server.`)
    }

    Browser.dropLocal(this.liveSocket.localStorage, window.location.pathname, CONSECUTIVE_RELOADS)
    this.applyDiff("mount", rendered, ({diff, events}) => {
      this.rendered = new Rendered(this.id, diff)
      let [html, streams] = this.renderContainer(null, "join")
      this.dropPendingRefs()
      this.joinCount++

      this.maybeRecoverForms(html, () => {
        this.onJoinComplete(resp, html, streams, events)
      })
    })
  }

  dropPendingRefs(){
    DOM.all(document, `[${PHX_REF_SRC}="${this.refSrc()}"]`, el => {
      el.removeAttribute(PHX_REF_LOADING)
      el.removeAttribute(PHX_REF_SRC)
      el.removeAttribute(PHX_REF_LOCK)
    })
  }

  onJoinComplete({live_patch}, html, streams, events){
    // In order to provide a better experience, we want to join
    // all LiveViews first and only then apply their patches.
    if(this.joinCount > 1 || (this.parent && !this.parent.isJoinPending())){
      return this.applyJoinPatch(live_patch, html, streams, events)
    }

    // One downside of this approach is that we need to find phxChildren
    // in the html fragment, instead of directly on the DOM. The fragment
    // also does not include PHX_STATIC, so we need to copy it over from
    // the DOM.
    let newChildren = DOM.findPhxChildrenInFragment(html, this.id).filter(toEl => {
      let fromEl = toEl.id && this.el.querySelector(`[id="${toEl.id}"]`)
      let phxStatic = fromEl && fromEl.getAttribute(PHX_STATIC)
      if(phxStatic){ toEl.setAttribute(PHX_STATIC, phxStatic) }
      // set PHX_ROOT_ID to prevent events from being dispatched to the root view
      // while the child join is still pending
      if(fromEl){ fromEl.setAttribute(PHX_ROOT_ID, this.root.id) }
      return this.joinChild(toEl)
    })

    if(newChildren.length === 0){
      if(this.parent){
        this.root.pendingJoinOps.push([this, () => this.applyJoinPatch(live_patch, html, streams, events)])
        this.parent.ackJoin(this)
      } else {
        this.onAllChildJoinsComplete()
        this.applyJoinPatch(live_patch, html, streams, events)
      }
    } else {
      this.root.pendingJoinOps.push([this, () => this.applyJoinPatch(live_patch, html, streams, events)])
    }
  }

  attachTrueDocEl(){
    this.el = DOM.byId(this.id)
    this.el.setAttribute(PHX_ROOT_ID, this.root.id)
  }

  // this is invoked for dead and live views, so we must filter by
  // by owner to ensure we aren't duplicating hooks across disconnect
  // and connected states. This also handles cases where hooks exist
  // in a root layout with a LV in the body
  execNewMounted(parent = this.el){
    let phxViewportTop = this.binding(PHX_VIEWPORT_TOP)
    let phxViewportBottom = this.binding(PHX_VIEWPORT_BOTTOM)
    let phxCustomEvents = this.binding(PHX_CUSTOM_EVENTS)

    DOM.all(parent, `[${phxViewportTop}], [${phxViewportBottom}]`, hookEl => {
      if(this.ownsElement(hookEl)){
<<<<<<< HEAD
        DOM.maybeAddPrivateHooks(hookEl, phxViewportTop, phxViewportBottom, phxCustomEvents)
=======
        DOM.maintainPrivateHooks(hookEl, hookEl, phxViewportTop, phxViewportBottom)
>>>>>>> b2e2287b
        this.maybeAddNewHook(hookEl)
      }
    })
    DOM.all(parent, `[${this.binding(PHX_HOOK)}], [data-phx-${PHX_HOOK}]`, hookEl => {
      if(this.ownsElement(hookEl)){
        this.maybeAddNewHook(hookEl)
      }
    })
    DOM.all(parent, `[${this.binding(PHX_MOUNTED)}]`, el => {
      if(this.ownsElement(el)){
        this.maybeMounted(el)
      }
    })
  }

  applyJoinPatch(live_patch, html, streams, events){
    this.attachTrueDocEl()
    let patch = new DOMPatch(this, this.el, this.id, html, streams, null)
    patch.markPrunableContentForRemoval()
    this.performPatch(patch, false, true)
    this.joinNewChildren()
    this.execNewMounted()

    this.joinPending = false
    this.liveSocket.dispatchEvents(events)
    this.applyPendingUpdates()

    if(live_patch){
      let {kind, to} = live_patch
      this.liveSocket.historyPatch(to, kind)
    }
    this.hideLoader()
    if(this.joinCount > 1){ this.triggerReconnected() }
    this.stopCallback()
  }

  triggerBeforeUpdateHook(fromEl, toEl){
    this.liveSocket.triggerDOM("onBeforeElUpdated", [fromEl, toEl])
    let hook = this.getHook(fromEl)
    let isIgnored = hook && DOM.isIgnored(fromEl, this.binding(PHX_UPDATE))
    if(hook && !fromEl.isEqualNode(toEl) && !(isIgnored && isEqualObj(fromEl.dataset, toEl.dataset))){
      hook.__beforeUpdate()
      return hook
    }
  }

  maybeMounted(el){
    let phxMounted = el.getAttribute(this.binding(PHX_MOUNTED))
    let hasBeenInvoked = phxMounted && DOM.private(el, "mounted")
    if(phxMounted && !hasBeenInvoked){
      this.liveSocket.execJS(el, phxMounted)
      DOM.putPrivate(el, "mounted", true)
    }
  }

  maybeAddNewHook(el, force){
    let newHook = this.addHook(el)
    if(newHook){ newHook.__mounted() }
  }

  performPatch(patch, pruneCids, isJoinPatch = false){
    let removedEls = []
    let phxChildrenAdded = false
    let updatedHookIds = new Set()

    this.liveSocket.triggerDOM("onPatchStart", [patch.targetContainer])

    patch.after("added", el => {
      this.liveSocket.triggerDOM("onNodeAdded", [el])
      let phxViewportTop = this.binding(PHX_VIEWPORT_TOP)
      let phxViewportBottom = this.binding(PHX_VIEWPORT_BOTTOM)
<<<<<<< HEAD
      let phxCustomEvents = this.binding(PHX_CUSTOM_EVENTS);
      DOM.maybeAddPrivateHooks(el, phxViewportTop, phxViewportBottom, phxCustomEvents)
=======
      DOM.maintainPrivateHooks(el, el, phxViewportTop, phxViewportBottom)
>>>>>>> b2e2287b
      this.maybeAddNewHook(el)
      if(el.getAttribute){ this.maybeMounted(el) }
    })

    patch.after("phxChildAdded", el => {
      if(DOM.isPhxSticky(el)){
        this.liveSocket.joinRootViews()
      } else {
        phxChildrenAdded = true
      }
    })

    patch.before("updated", (fromEl, toEl) => {
      let hook = this.triggerBeforeUpdateHook(fromEl, toEl)
      if(hook){ updatedHookIds.add(fromEl.id) }
    })

    patch.after("updated", el => {
      if(updatedHookIds.has(el.id)){ this.getHook(el).__updated() }
    })

    patch.after("discarded", (el) => {
      if(el.nodeType === Node.ELEMENT_NODE){ removedEls.push(el) }
    })

    patch.after("transitionsDiscarded", els => this.afterElementsRemoved(els, pruneCids))
    patch.perform(isJoinPatch)
    this.afterElementsRemoved(removedEls, pruneCids)

    this.liveSocket.triggerDOM("onPatchEnd", [patch.targetContainer])
    return phxChildrenAdded
  }

  afterElementsRemoved(elements, pruneCids){
    let destroyedCIDs = []
    elements.forEach(parent => {
      let components = DOM.all(parent, `[${PHX_COMPONENT}]`)
      let hooks = DOM.all(parent, `[${this.binding(PHX_HOOK)}], [data-phx-hook]`)
      components.concat(parent).forEach(el => {
        let cid = this.componentID(el)
        if(isCid(cid) && destroyedCIDs.indexOf(cid) === -1){ destroyedCIDs.push(cid) }
      })
      hooks.concat(parent).forEach(hookEl => {
        let hook = this.getHook(hookEl)
        hook && this.destroyHook(hook)
      })
    })
    // We should not pruneCids on joins. Otherwise, in case of
    // rejoins, we may notify cids that no longer belong to the
    // current LiveView to be removed.
    if(pruneCids){
      this.maybePushComponentsDestroyed(destroyedCIDs)
    }
  }

  joinNewChildren(){
    DOM.findPhxChildren(this.el, this.id).forEach(el => this.joinChild(el))
  }

  maybeRecoverForms(html, callback){
    const phxChange = this.binding("change")
    const oldForms = this.root.formsForRecovery
    // So why do we create a template element here?
    // One way to recover forms would be to immediately apply the mount
    // patch and then afterwards recover the forms. However, this would
    // cause a flicker, because the mount patch would remove the form content
    // until it is restored. Therefore LV decided to do form recovery with the
    // raw HTML before it is applied and delay the mount patch until the form
    // recovery events are done.
    let template = document.createElement("template")
    template.innerHTML = html
    // because we work with a template element, we must manually copy the attributes
    // otherwise the owner / target helpers don't work properly
    const rootEl = template.content.firstElementChild
    rootEl.id = this.id
    rootEl.setAttribute(PHX_ROOT_ID, this.root.id)
    rootEl.setAttribute(PHX_SESSION, this.getSession())
    rootEl.setAttribute(PHX_STATIC, this.getStatic())
    rootEl.setAttribute(PHX_PARENT_ID, this.parent ? this.parent.id : null)

    // we go over all form elements in the new HTML for the LV
    // and look for old forms in the `formsForRecovery` object;
    // the formsForRecovery can also contain forms from child views
    const formsToRecover =
      // we go over all forms in the new DOM; because this is only the HTML for the current
      // view, we can be sure that all forms are owned by this view:
      DOM.all(template.content, "form")
        // only recover forms that have an id and are in the old DOM
        .filter(newForm => newForm.id && oldForms[newForm.id])
        // abandon forms we already tried to recover to prevent looping a failed state
        .filter(newForm => !this.pendingForms.has(newForm.id))
        // only recover if the form has the same phx-change value
        .filter(newForm => oldForms[newForm.id].getAttribute(phxChange) === newForm.getAttribute(phxChange))
        .map(newForm => {
          return [oldForms[newForm.id], newForm]
        })

    if(formsToRecover.length === 0){
      return callback()
    }

    formsToRecover.forEach(([oldForm, newForm], i) => {
      this.pendingForms.add(newForm.id)
      // it is important to use the firstElementChild of the template content
      // because when traversing a documentFragment using parentNode, we won't ever arrive at
      // the fragment; as the template is always a LiveView, we can be sure that there is only
      // one child on the root level
      this.pushFormRecovery(oldForm, newForm, template.content.firstElementChild, () => {
        this.pendingForms.delete(newForm.id)
        // we only call the callback once all forms have been recovered
        if(i === formsToRecover.length - 1){
          callback()
        }
      })
    })
  }

  getChildById(id){ return this.root.children[this.id][id] }

  getDescendentByEl(el){
    if(el.id === this.id){
      return this
    } else {
      return this.children[el.getAttribute(PHX_PARENT_ID)][el.id]
    }
  }

  destroyDescendent(id){
    for(let parentId in this.root.children){
      for(let childId in this.root.children[parentId]){
        if(childId === id){ return this.root.children[parentId][childId].destroy() }
      }
    }
  }

  joinChild(el){
    let child = this.getChildById(el.id)
    if(!child){
      let view = new View(el, this.liveSocket, this)
      this.root.children[this.id][view.id] = view
      view.join()
      this.childJoins++
      return true
    }
  }

  isJoinPending(){ return this.joinPending }

  ackJoin(_child){
    this.childJoins--

    if(this.childJoins === 0){
      if(this.parent){
        this.parent.ackJoin(this)
      } else {
        this.onAllChildJoinsComplete()
      }
    }
  }

  onAllChildJoinsComplete(){
    // we can clear pending form recoveries now that we've joined.
    // They either all resolved or were abandoned
    this.pendingForms.clear()
    // we can also clear the formsForRecovery object to not keep old form elements around
    this.formsForRecovery = {}
    this.joinCallback(() => {
      this.pendingJoinOps.forEach(([view, op]) => {
        if(!view.isDestroyed()){ op() }
      })
      this.pendingJoinOps = []
    })
  }

  update(diff, events){
    if(this.isJoinPending() || (this.liveSocket.hasPendingLink() && this.root.isMain())){
      return this.pendingDiffs.push({diff, events})
    }

    this.rendered.mergeDiff(diff)
    let phxChildrenAdded = false

    // When the diff only contains component diffs, then walk components
    // and patch only the parent component containers found in the diff.
    // Otherwise, patch entire LV container.
    if(this.rendered.isComponentOnlyDiff(diff)){
      this.liveSocket.time("component patch complete", () => {
        let parentCids = DOM.findExistingParentCIDs(this.el, this.rendered.componentCIDs(diff))
        parentCids.forEach(parentCID => {
          if(this.componentPatch(this.rendered.getComponent(diff, parentCID), parentCID)){ phxChildrenAdded = true }
        })
      })
    } else if(!isEmpty(diff)){
      this.liveSocket.time("full patch complete", () => {
        let [html, streams] = this.renderContainer(diff, "update")
        let patch = new DOMPatch(this, this.el, this.id, html, streams, null)
        phxChildrenAdded = this.performPatch(patch, true)
      })
    }

    this.liveSocket.dispatchEvents(events)
    if(phxChildrenAdded){ this.joinNewChildren() }
  }

  renderContainer(diff, kind){
    return this.liveSocket.time(`toString diff (${kind})`, () => {
      let tag = this.el.tagName
      // Don't skip any component in the diff nor any marked as pruned
      // (as they may have been added back)
      let cids = diff ? this.rendered.componentCIDs(diff) : null
      let [html, streams] = this.rendered.toString(cids)
      return [`<${tag}>${html}</${tag}>`, streams]
    })
  }

  componentPatch(diff, cid){
    if(isEmpty(diff)) return false
    let [html, streams] = this.rendered.componentToString(cid)
    let patch = new DOMPatch(this, this.el, this.id, html, streams, cid)
    let childrenAdded = this.performPatch(patch, true)
    return childrenAdded
  }

  getHook(el){ return this.viewHooks[ViewHook.elementID(el)] }

  addHook(el){
    let hookElId = ViewHook.elementID(el)

    if(hookElId && !this.viewHooks[hookElId]){
      // hook created, but not attached (createHook for web component)
      let hook = DOM.getCustomElHook(el) || logError(`no hook found for custom element: ${el.id}`)
      this.viewHooks[hookElId] = hook
      hook.__attachView(this)
      return hook
    }
    else if(hookElId || !el.getAttribute){
      // no hook found
      return
    } else {
      // new hook found with phx-hook attribute
      let hookName = el.getAttribute(`data-phx-${PHX_HOOK}`) || el.getAttribute(this.binding(PHX_HOOK))
      if(hookName && !this.ownsElement(el)){ return }
      let callbacks = this.liveSocket.getHookCallbacks(hookName)

      if(callbacks){
        if(!el.id){ logError(`no DOM ID for hook "${hookName}". Hooks require a unique ID on each element.`, el) }
        let hook = new ViewHook(this, el, callbacks)
        this.viewHooks[ViewHook.elementID(hook.el)] = hook
        return hook
      } else if(hookName !== null){
        logError(`unknown hook found for "${hookName}"`, el)
      }
    }
  }

  destroyHook(hook){
    hook.__destroyed()
    hook.__cleanup__()
    delete this.viewHooks[ViewHook.elementID(hook.el)]
  }

  applyPendingUpdates(){
    this.pendingDiffs.forEach(({diff, events}) => this.update(diff, events))
    this.pendingDiffs = []
    this.eachChild(child => child.applyPendingUpdates())
  }

  eachChild(callback){
    let children = this.root.children[this.id] || {}
    for(let id in children){ callback(this.getChildById(id)) }
  }

  onChannel(event, cb){
    this.liveSocket.onChannel(this.channel, event, resp => {
      if(this.isJoinPending()){
        this.root.pendingJoinOps.push([this, () => cb(resp)])
      } else {
        this.liveSocket.requestDOMUpdate(() => cb(resp))
      }
    })
  }

  bindChannel(){
    // The diff event should be handled by the regular update operations.
    // All other operations are queued to be applied only after join.
    this.liveSocket.onChannel(this.channel, "diff", (rawDiff) => {
      this.liveSocket.requestDOMUpdate(() => {
        this.applyDiff("update", rawDiff, ({diff, events}) => this.update(diff, events))
      })
    })
    this.onChannel("redirect", ({to, flash}) => this.onRedirect({to, flash}))
    this.onChannel("live_patch", (redir) => this.onLivePatch(redir))
    this.onChannel("live_redirect", (redir) => this.onLiveRedirect(redir))
    this.channel.onError(reason => this.onError(reason))
    this.channel.onClose(reason => this.onClose(reason))
  }

  destroyAllChildren(){ this.eachChild(child => child.destroy()) }

  onLiveRedirect(redir){
    let {to, kind, flash} = redir
    let url = this.expandURL(to)
    this.liveSocket.historyRedirect(url, kind, flash)
  }

  onLivePatch(redir){
    let {to, kind} = redir
    this.href = this.expandURL(to)
    this.liveSocket.historyPatch(to, kind)
  }

  expandURL(to){
    return to.startsWith("/") ? `${window.location.protocol}//${window.location.host}${to}` : to
  }

  onRedirect({to, flash}){ this.liveSocket.redirect(to, flash) }

  isDestroyed(){ return this.destroyed }

  joinDead(){ this.isDead = true }

  join(callback){
    this.showLoader(this.liveSocket.loaderTimeout)
    this.bindChannel()
    if(this.isMain()){
      this.stopCallback = this.liveSocket.withPageLoading({to: this.href, kind: "initial"})
    }
    this.joinCallback = (onDone) => {
      onDone = onDone || function(){}
      callback ? callback(this.joinCount, onDone) : onDone()
    }
    this.liveSocket.wrapPush(this, {timeout: false}, () => {
      return this.channel.join()
        .receive("ok", data => {
          if(!this.isDestroyed()){
            this.liveSocket.requestDOMUpdate(() => this.onJoin(data))
          }
        })
        .receive("error", resp => !this.isDestroyed() && this.onJoinError(resp))
        .receive("timeout", () => !this.isDestroyed() && this.onJoinError({reason: "timeout"}))
    })
  }

  onJoinError(resp){
    if(resp.reason === "reload"){
      this.log("error", () => [`failed mount with ${resp.status}. Falling back to page request`, resp])
      if(this.isMain()){ this.onRedirect({to: this.href}) }
      return
    } else if(resp.reason === "unauthorized" || resp.reason === "stale"){
      this.log("error", () => ["unauthorized live_redirect. Falling back to page request", resp])
      if(this.isMain()){ this.onRedirect({to: this.href}) }
      return
    }
    if(resp.redirect || resp.live_redirect){
      this.joinPending = false
      this.channel.leave()
    }
    if(resp.redirect){ return this.onRedirect(resp.redirect) }
    if(resp.live_redirect){ return this.onLiveRedirect(resp.live_redirect) }
    this.displayError([PHX_LOADING_CLASS, PHX_ERROR_CLASS, PHX_SERVER_ERROR_CLASS])
    this.log("error", () => ["unable to join", resp])
    if(this.liveSocket.isConnected()){ this.liveSocket.reloadWithJitter(this) }
  }

  onClose(reason){
    if(this.isDestroyed()){ return }
    if(this.liveSocket.hasPendingLink() && reason !== "leave"){
      return this.liveSocket.reloadWithJitter(this)
    }
    this.destroyAllChildren()
    this.liveSocket.dropActiveElement(this)
    // document.activeElement can be null in Internet Explorer 11
    if(document.activeElement){ document.activeElement.blur() }
    if(this.liveSocket.isUnloaded()){
      this.showLoader(BEFORE_UNLOAD_LOADER_TIMEOUT)
    }
  }

  onError(reason){
    this.onClose(reason)
    if(this.liveSocket.isConnected()){ this.log("error", () => ["view crashed", reason]) }
    if(!this.liveSocket.isUnloaded()){
      if(this.liveSocket.isConnected()){
        this.displayError([PHX_LOADING_CLASS, PHX_ERROR_CLASS, PHX_SERVER_ERROR_CLASS])
      } else {
        this.displayError([PHX_LOADING_CLASS, PHX_ERROR_CLASS, PHX_CLIENT_ERROR_CLASS])
      }
    }
  }

  displayError(classes){
    if(this.isMain()){ DOM.dispatchEvent(window, "phx:page-loading-start", {detail: {to: this.href, kind: "error"}}) }
    this.showLoader()
    this.setContainerClasses(...classes)
    this.execAll(this.binding("disconnected"))
  }

  pushWithReply(refGenerator, event, payload, onReply = function (){ }){
    if(!this.isConnected()){ return }

    let [ref, [el], opts] = refGenerator ? refGenerator() : [null, [], {}]
    let onLoadingDone = function(){ }
    if(opts.page_loading || (el && (el.getAttribute(this.binding(PHX_PAGE_LOADING)) !== null))){
      onLoadingDone = this.liveSocket.withPageLoading({kind: "element", target: el})
    }

    if(typeof (payload.cid) !== "number"){ delete payload.cid }
    return (
      this.liveSocket.wrapPush(this, {timeout: true}, () => {
        return this.channel.push(event, payload, PUSH_TIMEOUT).receive("ok", resp => {
          if(ref !== null){ this.lastAckRef = ref }
          let finish = (hookReply) => {
            if(resp.redirect){ this.onRedirect(resp.redirect) }
            if(resp.live_patch){ this.onLivePatch(resp.live_patch) }
            if(resp.live_redirect){ this.onLiveRedirect(resp.live_redirect) }
            onLoadingDone()
            onReply(resp, hookReply)
          }
          if(resp.diff){
            this.liveSocket.requestDOMUpdate(() => {
              this.applyDiff("update", resp.diff, ({diff, reply, events}) => {
                if(ref !== null){ this.undoRefs(ref, payload.event) }
                this.update(diff, events)
                finish(reply)
              })
            })
          } else {
            if(ref !== null){ this.undoRefs(ref, payload.event) }
            finish(null)
          }
        })
      })
    )
  }

  undoRefs(ref, phxEvent, onlyEls){
    if(!this.isConnected()){ return } // exit if external form triggered
    let selector = `[${PHX_REF_SRC}="${this.refSrc()}"]`

    if(onlyEls){
      onlyEls = new Set(onlyEls)
      DOM.all(document, selector, parent => {
        if(onlyEls && !onlyEls.has(parent)){ return }
        // undo any child refs within parent first
        DOM.all(parent, selector, child => this.undoElRef(child, ref, phxEvent))
        this.undoElRef(parent, ref, phxEvent)
      })
    } else {
      DOM.all(document, selector, el => this.undoElRef(el, ref, phxEvent))
    }
  }

  undoElRef(el, ref, phxEvent){
    let elRef = new ElementRef(el)

    elRef.maybeUndo(ref, phxEvent, clonedTree => {
      let hook = this.triggerBeforeUpdateHook(el, clonedTree)
      DOMPatch.patchWithClonedTree(el, clonedTree, this.liveSocket)
      DOM.all(el, `[${PHX_REF_SRC}="${this.refSrc()}"]`, child => this.undoElRef(child, ref, phxEvent))
      this.execNewMounted(el)
      if(hook){ hook.__updated() }
    })
  }

  refSrc(){ return this.el.id }

  putRef(elements, phxEvent, eventType, opts = {}){
    let newRef = this.ref++
    let disableWith = this.binding(PHX_DISABLE_WITH)
    if(opts.loading){
      let loadingEls = DOM.all(document, opts.loading).map(el => {
        return {el, lock: true, loading: true}
      })
      elements = elements.concat(loadingEls)
    }

    for(let {el, lock, loading} of elements){
      if(!lock && !loading){ throw new Error("putRef requires lock or loading") }
      el.setAttribute(PHX_REF_SRC, this.refSrc())
      if(loading){ el.setAttribute(PHX_REF_LOADING, newRef) }
      if(lock){ el.setAttribute(PHX_REF_LOCK, newRef) }

      if(!loading || (opts.submitter && !(el === opts.submitter || el === opts.form))){ continue }

      el.classList.add(`phx-${eventType}-loading`)
      let disableText = el.getAttribute(disableWith)
      if(disableText !== null){
        if(!el.getAttribute(PHX_DISABLE_WITH_RESTORE)){
          el.setAttribute(PHX_DISABLE_WITH_RESTORE, el.innerText)
        }
        if(disableText !== ""){ el.innerText = disableText }
        // PHX_DISABLED could have already been set in disableForm
        el.setAttribute(PHX_DISABLED, el.getAttribute(PHX_DISABLED) || el.disabled)
        el.setAttribute("disabled", "")
      }
      let detail = {
        event: phxEvent,
        eventType: eventType,
        ref: newRef,
        isLoading: loading,
        isLocked: lock,
        lockElements: elements.filter(({lock}) => lock).map(({el}) => el),
        loadingElements: elements.filter(({loading}) => loading).map(({el}) => el),
        unlock: (els) => {
          els = Array.isArray(els) ? els : [els]
          this.undoRefs(newRef, phxEvent, els)
        },
        getAck: new Promise(resolve => {
          if(this.isAcked(newRef)){
            resolve(detail)
          } else {
            el.addEventListener(`phx:ack:${newRef}`, () => resolve(detail), {once: true})
          }
        }),
        lock: (els) => {
          if(this.isAcked(newRef)){ return new Promise.resolve(detail) }

          els = Array.isArray(els) ? els : [els]
          els.forEach(lockEl => {
            lockEl.setAttribute(PHX_REF_LOCK, newRef)
            lockEl.setAttribute(PHX_REF_SRC, this.refSrc())
          })

          return new Promise(resolve => {
            el.addEventListener(`phx:ack:${newRef}`, () => resolve(detail), {once: true})
          })
        }
      }
      el.dispatchEvent(new CustomEvent(`phx:push`, {
        detail: detail,
        bubbles: true,
        cancelable: false
      }))
      if(phxEvent){
        el.dispatchEvent(new CustomEvent(`phx:push:${phxEvent}`, {
          detail: detail,
          bubbles: true,
          cancelable: false
        }))
      }
    }
    return [newRef, elements.map(({el}) => el), opts]
  }

  isAcked(ref){ return this.lastAckRef !== null && this.lastAckRef >= ref }

  componentID(el){
    let cid = el.getAttribute && el.getAttribute(PHX_COMPONENT)
    return cid ? parseInt(cid) : null
  }

  targetComponentID(target, targetCtx, opts = {}){
    if(isCid(targetCtx)){ return targetCtx }

    let cidOrSelector = opts.target || target.getAttribute(this.binding("target"))
    if(isCid(cidOrSelector)){
      return parseInt(cidOrSelector)
    } else if(targetCtx && (cidOrSelector !== null || opts.target)){
      return this.closestComponentID(targetCtx)
    } else {
      return null
    }
  }

  closestComponentID(targetCtx){
    if(isCid(targetCtx)){
      return targetCtx
    } else if(targetCtx){
      return maybe(targetCtx.closest(`[${PHX_COMPONENT}]`), el => this.ownsElement(el) && this.componentID(el))
    } else {
      return null
    }
  }

  pushHookEvent(el, targetCtx, event, payload, onReply){
    if(!this.isConnected()){
      this.log("hook", () => ["unable to push hook event. LiveView not connected", event, payload])
      return false
    }
    let [ref, els, opts] = this.putRef([{el, loading: true, lock: true}], event, "hook")
    this.pushWithReply(() => [ref, els, opts], "event", {
      type: "hook",
      event: event,
      value: payload,
      cid: this.closestComponentID(targetCtx)
    }, (resp, reply) => onReply(reply, ref))

    return ref
  }

  extractMeta(el, meta, value){
    let prefix = this.binding("value-")
    for(let i = 0; i < el.attributes.length; i++){
      if(!meta){ meta = {} }
      let name = el.attributes[i].name
      if(name.startsWith(prefix)){ meta[name.replace(prefix, "")] = el.getAttribute(name) }
    }
    if(el.value !== undefined && !(el instanceof HTMLFormElement)){
      if(!meta){ meta = {} }
      meta.value = el.value

      if(el.tagName === "INPUT" && CHECKABLE_INPUTS.indexOf(el.type) >= 0 && !el.checked){
        delete meta.value
      }
    }
    if(value){
      if(!meta){ meta = {} }
      for(let key in value){ meta[key] = value[key] }
    }
    return meta
  }

  pushEvent(type, el, targetCtx, phxEvent, meta, opts = {}, onReply){
    this.pushWithReply(() => this.putRef([{el, loading: true, lock: true}], phxEvent, type, opts), "event", {
      type: type,
      event: phxEvent,
      value: this.extractMeta(el, meta, opts.value),
      cid: this.targetComponentID(el, targetCtx, opts)
    }, (resp, reply) => onReply && onReply(reply))
  }

  pushFileProgress(fileEl, entryRef, progress, onReply = function (){ }){
    this.liveSocket.withinOwners(fileEl.form, (view, targetCtx) => {
      view.pushWithReply(null, "progress", {
        event: fileEl.getAttribute(view.binding(PHX_PROGRESS)),
        ref: fileEl.getAttribute(PHX_UPLOAD_REF),
        entry_ref: entryRef,
        progress: progress,
        cid: view.targetComponentID(fileEl.form, targetCtx)
      }, onReply)
    })
  }

  pushInput(inputEl, targetCtx, forceCid, phxEvent, opts, callback){
    if(!inputEl.form){
      throw new Error("form events require the input to be inside a form")
    }

    let uploads
    let cid = isCid(forceCid) ? forceCid : this.targetComponentID(inputEl.form, targetCtx, opts)
    let refGenerator = () => {
      return this.putRef([
        {el: inputEl, loading: true, lock: true},
        {el: inputEl.form, loading: true, lock: true}
      ], phxEvent, "change", opts)
    }
    let formData
    let meta  = this.extractMeta(inputEl.form)
    if(inputEl instanceof HTMLButtonElement){ meta.submitter = inputEl }
    if(inputEl.getAttribute(this.binding("change"))){
      formData = serializeForm(inputEl.form, {_target: opts._target, ...meta}, [inputEl.name])
    } else {
      formData = serializeForm(inputEl.form, {_target: opts._target, ...meta})
    }
    if(DOM.isUploadInput(inputEl) && inputEl.files && inputEl.files.length > 0){
      LiveUploader.trackFiles(inputEl, Array.from(inputEl.files))
    }
    uploads = LiveUploader.serializeUploads(inputEl)

    let event = {
      type: "form",
      event: phxEvent,
      value: formData,
      uploads: uploads,
      cid: cid
    }
    this.pushWithReply(refGenerator, "event", event, resp => {
      if(DOM.isUploadInput(inputEl) && DOM.isAutoUpload(inputEl)){
        if(LiveUploader.filesAwaitingPreflight(inputEl).length > 0){
          let [ref, _els] = refGenerator()
          this.undoRefs(ref, phxEvent, [inputEl.form])
          this.uploadFiles(inputEl.form, phxEvent, targetCtx, ref, cid, (_uploads) => {
            callback && callback(resp)
            this.triggerAwaitingSubmit(inputEl.form, phxEvent)
            this.undoRefs(ref, phxEvent)
          })
        }
      } else {
        callback && callback(resp)
      }
    })
  }

  triggerAwaitingSubmit(formEl, phxEvent){
    let awaitingSubmit = this.getScheduledSubmit(formEl)
    if(awaitingSubmit){
      let [_el, _ref, _opts, callback] = awaitingSubmit
      this.cancelSubmit(formEl, phxEvent)
      callback()
    }
  }

  getScheduledSubmit(formEl){
    return this.formSubmits.find(([el, _ref, _opts, _callback]) => el.isSameNode(formEl))
  }

  scheduleSubmit(formEl, ref, opts, callback){
    if(this.getScheduledSubmit(formEl)){ return true }
    this.formSubmits.push([formEl, ref, opts, callback])
  }

  cancelSubmit(formEl, phxEvent){
    this.formSubmits = this.formSubmits.filter(([el, ref, _callback]) => {
      if(el.isSameNode(formEl)){
        this.undoRefs(ref, phxEvent)
        return false
      } else {
        return true
      }
    })
  }

  disableForm(formEl, phxEvent, opts = {}){
    let filterIgnored = el => {
      let userIgnored = closestPhxBinding(el, `${this.binding(PHX_UPDATE)}=ignore`, el.form)
      return !(userIgnored || closestPhxBinding(el, "data-phx-update=ignore", el.form))
    }
    let filterDisables = el => {
      return el.hasAttribute(this.binding(PHX_DISABLE_WITH))
    }
    let filterButton = el => el.tagName == "BUTTON"

    let filterInput = el => ["INPUT", "TEXTAREA", "SELECT"].includes(el.tagName)

    let formElements = Array.from(formEl.elements)
    let disables = formElements.filter(filterDisables)
    let buttons = formElements.filter(filterButton).filter(filterIgnored)
    let inputs = formElements.filter(filterInput).filter(filterIgnored)

    buttons.forEach(button => {
      button.setAttribute(PHX_DISABLED, button.disabled)
      button.disabled = true
    })
    inputs.forEach(input => {
      input.setAttribute(PHX_READONLY, input.readOnly)
      input.readOnly = true
      if(input.files){
        input.setAttribute(PHX_DISABLED, input.disabled)
        input.disabled = true
      }
    })
    formEl.setAttribute(this.binding(PHX_PAGE_LOADING), "")
    let formEls = disables.concat(buttons).concat(inputs).map(el => {
      return {el, loading: true, lock: true}
    })

    // we reverse the order so form children are already locked by the time
    // the form is locked
    let els = [{el: formEl, loading: true, lock: false}].concat(formEls).reverse()
    return this.putRef(els, phxEvent, "submit", opts)
  }

  pushFormSubmit(formEl, targetCtx, phxEvent, submitter, opts, onReply){
    let refGenerator = () => this.disableForm(formEl, phxEvent, {
      ...opts,
      form: formEl,
      submitter: submitter
    })
    let cid = this.targetComponentID(formEl, targetCtx)
    if(LiveUploader.hasUploadsInProgress(formEl)){
      let [ref, _els] = refGenerator()
      let push = () => this.pushFormSubmit(formEl, targetCtx, phxEvent, submitter, opts, onReply)
      return this.scheduleSubmit(formEl, ref, opts, push)
    } else if(LiveUploader.inputsAwaitingPreflight(formEl).length > 0){
      let [ref, els] = refGenerator()
      let proxyRefGen = () => [ref, els, opts]
      this.uploadFiles(formEl, phxEvent, targetCtx, ref, cid, (uploads) => {
        // if we still having pending preflights it means we have invalid entries
        // and the phx-submit cannot be completed
        if(LiveUploader.inputsAwaitingPreflight(formEl).length > 0){
          return this.undoRefs(ref, phxEvent)
        }
        let meta = this.extractMeta(formEl)
        let formData = serializeForm(formEl, {submitter, ...meta})
        this.pushWithReply(proxyRefGen, "event", {
          type: "form",
          event: phxEvent,
          value: formData,
          cid: cid
        }, onReply)
      })
    } else if(!(formEl.hasAttribute(PHX_REF_SRC) && formEl.classList.contains("phx-submit-loading"))){
      let meta = this.extractMeta(formEl)
      let formData = serializeForm(formEl, {submitter, ...meta})
      this.pushWithReply(refGenerator, "event", {
        type: "form",
        event: phxEvent,
        value: formData,
        cid: cid
      }, onReply)
    }
  }

  uploadFiles(formEl, phxEvent, targetCtx, ref, cid, onComplete){
    let joinCountAtUpload = this.joinCount
    let inputEls = LiveUploader.activeFileInputs(formEl)
    let numFileInputsInProgress = inputEls.length

    // get each file input
    inputEls.forEach(inputEl => {
      let uploader = new LiveUploader(inputEl, this, () => {
        numFileInputsInProgress--
        if(numFileInputsInProgress === 0){ onComplete() }
      });

      let entries = uploader.entries().map(entry => entry.toPreflightPayload())

      if(entries.length === 0) {
        numFileInputsInProgress--
        return
      }

      let payload = {
        ref: inputEl.getAttribute(PHX_UPLOAD_REF),
        entries: entries,
        cid: this.targetComponentID(inputEl.form, targetCtx)
      }

      this.log("upload", () => ["sending preflight request", payload])

      this.pushWithReply(null, "allow_upload", payload, resp => {
        this.log("upload", () => ["got preflight response", resp])
        // the preflight will reject entries beyond the max entries
        // so we error and cancel entries on the client that are missing from the response
        uploader.entries().forEach(entry => {
          if(resp.entries && !resp.entries[entry.ref]){
            this.handleFailedEntryPreflight(entry.ref, "failed preflight", uploader)
          }
        })
        // for auto uploads, we may have an empty entries response from the server
        // for form submits that contain invalid entries
        if(resp.error || Object.keys(resp.entries).length === 0){
          this.undoRefs(ref, phxEvent)
          let errors = resp.error || []
          errors.map(([entry_ref, reason]) => {
            this.handleFailedEntryPreflight(entry_ref, reason, uploader)
          })
        } else {
          let onError = (callback) => {
            this.channel.onError(() => {
              if(this.joinCount === joinCountAtUpload){ callback() }
            })
          }
          uploader.initAdapterUpload(resp, onError, this.liveSocket)
        }
      })
    })
  }

  handleFailedEntryPreflight(uploadRef, reason, uploader){
    if(uploader.isAutoUpload()){
      // uploadRef may be top level upload config ref or entry ref
      let entry = uploader.entries().find(entry => entry.ref === uploadRef.toString())
      if(entry){ entry.cancel() }
    } else {
      uploader.entries().map(entry => entry.cancel())
    }
    this.log("upload", () => [`error for entry ${uploadRef}`, reason])
  }

  dispatchUploads(targetCtx, name, filesOrBlobs){
    let targetElement = this.targetCtxElement(targetCtx) || this.el
    let inputs = DOM.findUploadInputs(targetElement).filter(el => el.name === name)
    if(inputs.length === 0){ logError(`no live file inputs found matching the name "${name}"`) }
    else if(inputs.length > 1){ logError(`duplicate live file inputs found matching the name "${name}"`) }
    else { DOM.dispatchEvent(inputs[0], PHX_TRACK_UPLOADS, {detail: {files: filesOrBlobs}}) }
  }

  targetCtxElement(targetCtx) {
    if(isCid(targetCtx)){
      let [target] = DOM.findComponentNodeList(this.el, targetCtx)
      return target
    } else if(targetCtx) {
      return targetCtx
    } else {
      return null
    }
  }

  pushFormRecovery(oldForm, newForm, templateDom, callback){
    // we are only recovering forms inside the current view, therefore it is safe to
    // skip withinOwners here and always use this when referring to the view
    const phxChange = this.binding("change")
    const phxTarget = newForm.getAttribute(this.binding("target")) || newForm
    const phxEvent = newForm.getAttribute(this.binding(PHX_AUTO_RECOVER)) || newForm.getAttribute(this.binding("change"))
    const inputs = Array.from(oldForm.elements).filter(el => DOM.isFormInput(el) && el.name && !el.hasAttribute(phxChange))
    if(inputs.length === 0){ return }

    // we must clear tracked uploads before recovery as they no longer have valid refs
    inputs.forEach(input => input.hasAttribute(PHX_UPLOAD_REF) && LiveUploader.clearFiles(input))
    // pushInput assumes that there is a source element that initiated the change;
    // because this is not the case when we recover forms, we provide the first input we find
    let input = inputs.find(el => el.type !== "hidden") || inputs[0]

    // in the case that there are multiple targets, we count the number of pending recovery events
    // and only call the callback once all events have been processed
    let pending = 0
    // withinTargets(phxTarget, callback, dom, viewEl)
    this.withinTargets(phxTarget, (targetView, targetCtx) => {
      const cid = this.targetComponentID(newForm, targetCtx)
      pending++
      targetView.pushInput(input, targetCtx, cid, phxEvent, {_target: input.name}, () => {
        pending--
        if(pending === 0){ callback() }
      })
    }, templateDom, templateDom)
  }

  pushLinkPatch(href, targetEl, callback){
    let linkRef = this.liveSocket.setPendingLink(href)
    let refGen = targetEl ? () => this.putRef([{el: targetEl, loading: true, lock: true}], null, "click") : null
    let fallback = () => this.liveSocket.redirect(window.location.href)
    let url = href.startsWith("/") ? `${location.protocol}//${location.host}${href}` : href

    let push = this.pushWithReply(refGen, "live_patch", {url}, resp => {
      this.liveSocket.requestDOMUpdate(() => {
        if(resp.link_redirect){
          this.liveSocket.replaceMain(href, null, callback, linkRef)
        } else {
          if(this.liveSocket.commitPendingLink(linkRef)){
            this.href = href
          }
          this.applyPendingUpdates()
          callback && callback(linkRef)
        }
      })
    })

    if(push){
      push.receive("timeout", fallback)
    } else {
      fallback()
    }
  }

  getFormsForRecovery(){
    if(this.joinCount === 0){ return {} }

    let phxChange = this.binding("change")

    return DOM.all(this.el, `form[${phxChange}]`)
      .filter(form => form.id)
      .filter(form => form.elements.length > 0)
      .filter(form => form.getAttribute(this.binding(PHX_AUTO_RECOVER)) !== "ignore")
      .map(form => form.cloneNode(true))
      .reduce((acc, form) => {
        acc[form.id] = form
        return acc
      }, {})
  }

  maybePushComponentsDestroyed(destroyedCIDs){
    let willDestroyCIDs = destroyedCIDs.filter(cid => {
      return DOM.findComponentNodeList(this.el, cid).length === 0
    })

    if(willDestroyCIDs.length > 0){
      // we must reset the render change tracking for cids that
      // could be added back from the server so we don't skip them
      willDestroyCIDs.forEach(cid => this.rendered.resetRender(cid))

      this.pushWithReply(null, "cids_will_destroy", {cids: willDestroyCIDs}, () => {
        // we must wait for pending transitions to complete before determining
        // if the cids were added back to the DOM in the meantime (#3139)
        this.liveSocket.requestDOMUpdate(() => {
          // See if any of the cids we wanted to destroy were added back,
          // if they were added back, we don't actually destroy them.
          let completelyDestroyCIDs = willDestroyCIDs.filter(cid => {
            return DOM.findComponentNodeList(this.el, cid).length === 0
          })

          if(completelyDestroyCIDs.length > 0){
            this.pushWithReply(null, "cids_destroyed", {cids: completelyDestroyCIDs}, (resp) => {
              this.rendered.pruneCIDs(resp.cids)
            })
          }
        })
      })
    }
  }

  ownsElement(el){
    let parentViewEl = el.closest(PHX_VIEW_SELECTOR)
    return el.getAttribute(PHX_PARENT_ID) === this.id ||
      (parentViewEl && parentViewEl.id === this.id) ||
      (!parentViewEl && this.isDead)
  }

  submitForm(form, targetCtx, phxEvent, submitter, opts = {}){
    DOM.putPrivate(form, PHX_HAS_SUBMITTED, true)
    const inputs = Array.from(form.elements)
    inputs.forEach(input => DOM.putPrivate(input, PHX_HAS_SUBMITTED, true))
    this.liveSocket.blurActiveElement(this)
    this.pushFormSubmit(form, targetCtx, phxEvent, submitter, opts, () => {
      this.liveSocket.restorePreviouslyActiveFocus()
    })
  }

  binding(kind){ return this.liveSocket.binding(kind) }
}<|MERGE_RESOLUTION|>--- conflicted
+++ resolved
@@ -395,11 +395,7 @@
 
     DOM.all(parent, `[${phxViewportTop}], [${phxViewportBottom}]`, hookEl => {
       if(this.ownsElement(hookEl)){
-<<<<<<< HEAD
-        DOM.maybeAddPrivateHooks(hookEl, phxViewportTop, phxViewportBottom, phxCustomEvents)
-=======
-        DOM.maintainPrivateHooks(hookEl, hookEl, phxViewportTop, phxViewportBottom)
->>>>>>> b2e2287b
+        DOM.maintainPrivateHooks(hookEl, hookEl, phxViewportTop, phxViewportBottom, phxCustomEvents)
         this.maybeAddNewHook(hookEl)
       }
     })
@@ -471,12 +467,8 @@
       this.liveSocket.triggerDOM("onNodeAdded", [el])
       let phxViewportTop = this.binding(PHX_VIEWPORT_TOP)
       let phxViewportBottom = this.binding(PHX_VIEWPORT_BOTTOM)
-<<<<<<< HEAD
       let phxCustomEvents = this.binding(PHX_CUSTOM_EVENTS);
-      DOM.maybeAddPrivateHooks(el, phxViewportTop, phxViewportBottom, phxCustomEvents)
-=======
-      DOM.maintainPrivateHooks(el, el, phxViewportTop, phxViewportBottom)
->>>>>>> b2e2287b
+      DOM.maintainPrivateHooks(el, el, phxViewportTop, phxViewportBottom, phxCustomEvents)
       this.maybeAddNewHook(el)
       if(el.getAttribute){ this.maybeMounted(el) }
     })
