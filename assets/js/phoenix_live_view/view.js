import {
  BEFORE_UNLOAD_LOADER_TIMEOUT,
  CHECKABLE_INPUTS,
  CONSECUTIVE_RELOADS,
  PHX_AUTO_RECOVER,
  PHX_COMPONENT,
  PHX_CONNECTED_CLASS,
  PHX_DISABLE_WITH,
  PHX_DISABLE_WITH_RESTORE,
  PHX_DISABLED,
  PHX_LOADING_CLASS,
  PHX_EVENT_CLASSES,
  PHX_ERROR_CLASS,
  PHX_CLIENT_ERROR_CLASS,
  PHX_SERVER_ERROR_CLASS,
  PHX_FEEDBACK_FOR,
  PHX_HAS_SUBMITTED,
  PHX_HOOK,
  PHX_PAGE_LOADING,
  PHX_PARENT_ID,
  PHX_PROGRESS,
  PHX_READONLY,
  PHX_REF,
  PHX_REF_SRC,
  PHX_ROOT_ID,
  PHX_SESSION,
  PHX_STATIC,
  PHX_TRACK_STATIC,
  PHX_TRACK_UPLOADS,
  PHX_UPDATE,
  PHX_UPLOAD_REF,
  PHX_VIEW_SELECTOR,
  PHX_MAIN,
  PHX_MOUNTED,
  PUSH_TIMEOUT,
  PHX_VIEWPORT_TOP,
  PHX_VIEWPORT_BOTTOM,
} from "./constants"

import {
  clone,
  closestPhxBinding,
  isEmpty,
  isEqualObj,
  logError,
  maybe,
  isCid,
} from "./utils"

import Browser from "./browser"
import DOM from "./dom"
import DOMPatch from "./dom_patch"
import LiveUploader from "./live_uploader"
import Rendered from "./rendered"
import ViewHook from "./view_hook"
import JS from "./js"

/** @typedef {import('./rendered').RenderedDiffNode} RenderedDiffNode */

/**
 * URL-safe encoding of data in the given form element
 * @param {HTMLFormElement} form 
 * @param {{submitter: HTMLElement | null | undefined, _target: string}} metadata 
 * @param {string[]} onlyNames 
 * @returns {string} URL-encoded data
 */
let serializeForm = (form, metadata, onlyNames = []) => {
  let {submitter, ...meta} = metadata

  // TODO: Replace with `new FormData(form, submitter)` when supported by latest browsers,
  //       and mention `formdata-submitter-polyfill` in the docs.
  let formData = new FormData(form)

  // TODO: Remove when FormData constructor supports the submitter argument.
  if(submitter && submitter.hasAttribute("name") && submitter.form && submitter.form === form){
    formData.append(submitter.name, submitter.value)
  }

  let toRemove = []

  formData.forEach((val, key, _index) => {
    if(val instanceof File){ toRemove.push(key) }
  })

  // Cleanup after building fileData
  toRemove.forEach(key => formData.delete(key))

  let params = new URLSearchParams()
  for(let [key, val] of formData.entries()){
    if(onlyNames.length === 0 || onlyNames.indexOf(key) >= 0){
      params.append(key, val)
    }
  }
  for(let metaKey in meta){ params.append(metaKey, meta[metaKey]) }

  return params.toString()
}

export default class View {
  /**
   * Constructor
   * @param {HTMLElement} el 
   * @param {import('./live_socket').default} liveSocket 
   * @param {View|null} parentView 
   * @param {string|null} flash 
   * @param {string} liveReferer 
   */
  constructor(el, liveSocket, parentView, flash, liveReferer){
    this.isDead = false
    this.liveSocket = liveSocket
    this.flash = flash
    this.parent = parentView
    /** @type {View} */
    this.root = parentView ? parentView.root : this
    this.el = el
    this.id = this.el.id
    this.ref = 0
    this.childJoins = 0
    this.loaderTimer = null
    /** @type {{diff: RenderedDiffNode, events: [event: string, payload: any]}[]} */
    this.pendingDiffs = []
    this.pruningCIDs = []
    this.redirect = false
    this.href = null
    this.joinCount = this.parent ? this.parent.joinCount - 1 : 0
    this.joinPending = true
    this.destroyed = false
    this.joinCallback = function(onDone){ onDone && onDone() }
    this.stopCallback = function(){ }
    this.pendingJoinOps = this.parent ? null : []
    /** @type {{[key:string]: ViewHook}} */
    this.viewHooks = {}
    /** @type {{[key:Element]: LiveUploader}} */
    this.uploaders = {}

    /** @type {Array<[el: HTMLFormElement, ref: number, opts: object, cb: () => void]>} */
    this.formSubmits = []
    /** @type {{[key: string]: View}|null} */
    this.children = this.parent ? null : {}
    this.root.children[this.id] = {}
    this.channel = this.liveSocket.channel(`lv:${this.id}`, () => {
      let url = this.href && this.expandURL(this.href)
      return {
        redirect: this.redirect ? url : undefined,
        url: this.redirect ? undefined : url || undefined,
        params: this.connectParams(liveReferer),
        session: this.getSession(),
        static: this.getStatic(),
        flash: this.flash,
      }
    })
  }

  /**
   * Setter for href
   * @param {string} href 
   */
  setHref(href){ this.href = href }

  /**
   * Set href and enable redirect
   * @param {string} href 
   */
  setRedirect(href){
    this.redirect = true
    this.href = href
  }

  /**
   * Is this view/element the main liveview container 
   * @returns {boolean}
   */
  isMain(){ return this.el.hasAttribute(PHX_MAIN) }

  /**
   * Set socket connection params
   * @param {string} liveReferer 
   * @returns {object}
   */
  connectParams(liveReferer){
    let params = this.liveSocket.params(this.el)
    let manifest =
      DOM.all(document, `[${this.binding(PHX_TRACK_STATIC)}]`)
        .map(node => node.src || node.href).filter(url => typeof (url) === "string")

    if(manifest.length > 0){ params["_track_static"] = manifest }
    params["_mounts"] = this.joinCount
    params["_live_referer"] = liveReferer

    return params
  }

  /**
   * Is the socket channel connected?
   * @returns {boolean}
   */
  isConnected(){ return this.channel.canPush() }

  /**
   * Lookup the phoenix session
   * @returns {string}
   */
  getSession(){ return this.el.getAttribute(PHX_SESSION) }

  /**
   * Lookup the phoenix static information
   * @returns {string|null}
   */
  getStatic(){
    let val = this.el.getAttribute(PHX_STATIC)
    return val === "" ? null : val
  }

  /**
   * Destroy view, all child views, and hooks
   * @param {() => void} [callback] - will execute callback on completion
   */
  destroy(callback = function (){ }){
    this.destroyAllChildren()
    this.destroyed = true
    delete this.root.children[this.id]
    if(this.parent){ delete this.root.children[this.parent.id][this.id] }
    clearTimeout(this.loaderTimer)
    let onFinished = () => {
      callback()
      for(let id in this.viewHooks){
        this.destroyHook(this.viewHooks[id])
      }
    }

    DOM.markPhxChildDestroyed(this.el)

    this.log("destroyed", () => ["the child has been removed from the parent"])
    this.channel.leave()
      .receive("ok", onFinished)
      .receive("error", onFinished)
      .receive("timeout", onFinished)
  }

  /**
   * Add CSS classes to the container element.
   * NOTE: Will remove liveview-managed transient classes for errors, loading, etc.
   * @param  {...string} classes 
   */
  setContainerClasses(...classes){
    this.el.classList.remove(
      PHX_CONNECTED_CLASS,
      PHX_LOADING_CLASS,
      PHX_ERROR_CLASS,
      PHX_CLIENT_ERROR_CLASS,
      PHX_SERVER_ERROR_CLASS
    )
    this.el.classList.add(...classes)
  }

  /**
   * Set loading classes and call disconnect on hooks
   * @param {number} [timeout] 
   */
  showLoader(timeout){
    clearTimeout(this.loaderTimer)
    if(timeout){
      this.loaderTimer = setTimeout(() => this.showLoader(), timeout)
    } else {
      for(let id in this.viewHooks){ this.viewHooks[id].__disconnected() }
      this.setContainerClasses(PHX_LOADING_CLASS)
    }
  }

  /**
   * Run execJS for associated binding
   * @param {string} binding 
   */
  execAll(binding){
    DOM.all(this.el, `[${binding}]`, el => this.liveSocket.execJS(el, el.getAttribute(binding)))
  }

  /**
   * Remove the loader and transition to connected
   */
  hideLoader(){
    clearTimeout(this.loaderTimer)
    this.setContainerClasses(PHX_CONNECTED_CLASS)
    this.execAll(this.binding("connected"))
  }

  /**
   * Call reconnected callback for viewHooks
   */
  triggerReconnected(){
    for(let id in this.viewHooks){ this.viewHooks[id].__reconnected() }
  }

  /**
   * Log over the LiveSocket
   * @param {string} kind 
   * @param {() => [msg: string, obj: any]} msgCallback 
   */
  log(kind, msgCallback){
    this.liveSocket.log(this, kind, msgCallback)
  }

  /**
   * Add a managed transition
   * @param {number} time 
   * @param {() => void} onStart 
   * @param {() => void} [onDone] 
   */
  transition(time, onStart, onDone = function(){}){
    this.liveSocket.transition(time, onStart, onDone)
  }

  /**
   * Execute callback within the context of the view owning the target
   * @param {Element|string|number} phxTarget 
   * @param {(view: View, targetCtx: number|Element) => void} callback 
   */
  withinTargets(phxTarget, callback){
    if(phxTarget instanceof HTMLElement || phxTarget instanceof SVGElement){
      return this.liveSocket.owner(phxTarget, view => callback(view, phxTarget))
    }

    if(isCid(phxTarget)){
      let targets = DOM.findComponentNodeList(this.el, phxTarget)
      if(targets.length === 0){
        logError(`no component found matching phx-target of ${phxTarget}`)
      } else {
        callback(this, parseInt(phxTarget))
      }
    } else {
      let targets = Array.from(document.querySelectorAll(phxTarget))
      if(targets.length === 0){ logError(`nothing found matching the phx-target selector "${phxTarget}"`) }
      targets.forEach(target => this.liveSocket.owner(target, view => callback(view, target)))
    }
  }

  /**
   * Apply the given raw diff
   * @param {"mount"|"update"} type 
   * @param {RenderedDiffNode} rawDiff - The LiveView diff wire protocol
   * @param {({diff: RenderedDiffNode, reply: number|null, events: any[]}) => void} callback 
   */
  applyDiff(type, rawDiff, callback){
    this.log(type, () => ["", clone(rawDiff)])
    let {diff, reply, events, title} = Rendered.extract(rawDiff)
    callback({diff, reply, events})
    if(title){ window.requestAnimationFrame(() => DOM.putTitle(title)) }
  }

  /**
   * Handle successful channel join
   * @param {{rendered: RenderedDiffNode, container?: [string, object]}} resp 
   */
  onJoin(resp){
    let {rendered, container} = resp
    if(container){
      let [tag, attrs] = container
      this.el = DOM.replaceRootContainer(this.el, tag, attrs)
    }
    this.childJoins = 0
    this.joinPending = true
    this.flash = null

    Browser.dropLocal(this.liveSocket.localStorage, window.location.pathname, CONSECUTIVE_RELOADS)
    this.applyDiff("mount", rendered, ({diff, events}) => {
      this.rendered = new Rendered(this.id, diff)
      let [html, streams] = this.renderContainer(null, "join")
      this.dropPendingRefs()
      let forms = this.formsForRecovery(html)
      this.joinCount++

      if(forms.length > 0){
        // eslint-disable-next-line no-unused-vars
        forms.forEach(([form, newForm, newCid], i) => {
          this.pushFormRecovery(form, newCid, resp => {
            if(i === forms.length - 1){
              this.onJoinComplete(resp, html, streams, events)
            }
          })
        })
      } else {
        this.onJoinComplete(resp, html, streams, events)
      }
    })
  }

  /**
   * Remove all pending element ref attrs on page
   */
  dropPendingRefs(){
    DOM.all(document, `[${PHX_REF_SRC}="${this.id}"][${PHX_REF}]`, el => {
      el.removeAttribute(PHX_REF)
      el.removeAttribute(PHX_REF_SRC)
    })
  }

  /**
   * Handle successful join result
   * @param {object} resp 
   * @param {any} resp.live_patch
   * @param {string} html 
   * @param {Set<Stream>} streams 
   * @param {[event: string, payload: any][]} events 
   */
  onJoinComplete({live_patch}, html, streams, events){
    // In order to provide a better experience, we want to join
    // all LiveViews first and only then apply their patches.
    if(this.joinCount > 1 || (this.parent && !this.parent.isJoinPending())){
      return this.applyJoinPatch(live_patch, html, streams, events)
    }

    // One downside of this approach is that we need to find phxChildren
    // in the html fragment, instead of directly on the DOM. The fragment
    // also does not include PHX_STATIC, so we need to copy it over from
    // the DOM.
    let newChildren = DOM.findPhxChildrenInFragment(html, this.id).filter(toEl => {
      let fromEl = toEl.id && this.el.querySelector(`[id="${toEl.id}"]`)
      let phxStatic = fromEl && fromEl.getAttribute(PHX_STATIC)
      if(phxStatic){ toEl.setAttribute(PHX_STATIC, phxStatic) }
      return this.joinChild(toEl)
    })

    if(newChildren.length === 0){
      if(this.parent){
        this.root.pendingJoinOps.push([this, () => this.applyJoinPatch(live_patch, html, streams, events)])
        this.parent.ackJoin(this)
      } else {
        this.onAllChildJoinsComplete()
        this.applyJoinPatch(live_patch, html, streams, events)
      }
    } else {
      this.root.pendingJoinOps.push([this, () => this.applyJoinPatch(live_patch, html, streams, events)])
    }
  }

  /**
   * Lookup element with ID and set on self
   */
  attachTrueDocEl(){
    this.el = DOM.byId(this.id)
    this.el.setAttribute(PHX_ROOT_ID, this.root.id)
  }

  /**
   * Add and mount a hook if appropriate
   */
  execNewMounted(){
    let phxViewportTop = this.binding(PHX_VIEWPORT_TOP)
    let phxViewportBottom = this.binding(PHX_VIEWPORT_BOTTOM)
    DOM.all(this.el, `[${phxViewportTop}], [${phxViewportBottom}]`, hookEl => {
      DOM.maybeAddPrivateHooks(hookEl, phxViewportTop, phxViewportBottom)
      this.maybeAddNewHook(hookEl)
    })
    DOM.all(this.el, `[${this.binding(PHX_HOOK)}], [data-phx-${PHX_HOOK}]`, hookEl => {
      this.maybeAddNewHook(hookEl)
    })
    DOM.all(this.el, `[${this.binding(PHX_MOUNTED)}]`, el => this.maybeMounted(el))
  }

  /**
   * Apply initial patch after socket join completes
   * @param {{kind: "push"|"replace", to: string}} [live_patch] 
   * @param {string} html 
   * @param {Set<Stream>} streams 
   * @param {[event: string, payload: any][]} events 
   */
  applyJoinPatch(live_patch, html, streams, events){
    this.attachTrueDocEl()
    let patch = new DOMPatch(this, this.el, this.id, html, streams, null)
    patch.markPrunableContentForRemoval()
    this.performPatch(patch, false, true)
    this.joinNewChildren()
    this.execNewMounted()

    this.joinPending = false
    this.liveSocket.dispatchEvents(events)
    this.applyPendingUpdates()

    if(live_patch){
      let {kind, to} = live_patch
      this.liveSocket.historyPatch(to, kind)
    }
    this.hideLoader()
    if(this.joinCount > 1){ this.triggerReconnected() }
    this.stopCallback()
  }

  /**
   * Trigger beforeUpdate hook lifecycle 
   * @param {Element} fromEl 
   * @param {Element} toEl 
   * @returns {ViewHook|undefined} if hook found for fromEl, return it
   */
  triggerBeforeUpdateHook(fromEl, toEl){
    this.liveSocket.triggerDOM("onBeforeElUpdated", [fromEl, toEl])
    let hook = this.getHook(fromEl)
    let isIgnored = hook && DOM.isIgnored(fromEl, this.binding(PHX_UPDATE))
    if(hook && !fromEl.isEqualNode(toEl) && !(isIgnored && isEqualObj(fromEl.dataset, toEl.dataset))){
      hook.__beforeUpdate()
      return hook
    }
  }

  /**
   * Maybe run mount JS
   * @param {Element} el 
   */
  maybeMounted(el){
    let phxMounted = el.getAttribute(this.binding(PHX_MOUNTED))
    let hasBeenInvoked = phxMounted && DOM.private(el, "mounted")
    if(phxMounted && !hasBeenInvoked){
      this.liveSocket.execJS(el, phxMounted)
      DOM.putPrivate(el, "mounted", true)
    }
  }

  /**
   * @param {Element} el 
   * @param {boolean} [force] 
   */
  // eslint-disable-next-line no-unused-vars
  maybeAddNewHook(el, force){
    let newHook = this.addHook(el)
    if(newHook){ newHook.__mounted() }
  }

<<<<<<< HEAD
  /**
   * Perform DOM patch
   * @param {DOMPatch} patch 
   * @param {boolean} pruneCids - prune components associated in patch?
   * @returns {boolean} were children added?
   */
  performPatch(patch, pruneCids){
=======
  performPatch(patch, pruneCids, isJoinPatch = false){
>>>>>>> 28711385
    let removedEls = []
    let phxChildrenAdded = false
    let updatedHookIds = new Set()

    patch.after("added", el => {
      this.liveSocket.triggerDOM("onNodeAdded", [el])
      this.maybeAddNewHook(el)
      if(el.getAttribute){ this.maybeMounted(el) }
    })

    patch.after("phxChildAdded", el => {
      if(DOM.isPhxSticky(el)){
        this.liveSocket.joinRootViews()
      } else {
        phxChildrenAdded = true
      }
    })

    patch.before("updated", (fromEl, toEl) => {
      let hook = this.triggerBeforeUpdateHook(fromEl, toEl)
      if(hook){ updatedHookIds.add(fromEl.id) }
    })

    patch.after("updated", el => {
      if(updatedHookIds.has(el.id)){ this.getHook(el).__updated() }
    })

    patch.after("discarded", (el) => {
      if(el.nodeType === Node.ELEMENT_NODE){ removedEls.push(el) }
    })

    patch.after("transitionsDiscarded", els => this.afterElementsRemoved(els, pruneCids))
    patch.perform(isJoinPatch)
    this.afterElementsRemoved(removedEls, pruneCids)

    return phxChildrenAdded
  }

  /**
   * Remove elements and destroy their components and hooks if applicable 
   * @param {Element[]} elements 
   * @param {boolean} pruneCids 
   */
  afterElementsRemoved(elements, pruneCids){
    let destroyedCIDs = []
    elements.forEach(parent => {
      let components = DOM.all(parent, `[${PHX_COMPONENT}]`)
      let hooks = DOM.all(parent, `[${this.binding(PHX_HOOK)}]`)
      components.concat(parent).forEach(el => {
        let cid = this.componentID(el)
        if(isCid(cid) && destroyedCIDs.indexOf(cid) === -1){ destroyedCIDs.push(cid) }
      })
      hooks.concat(parent).forEach(hookEl => {
        let hook = this.getHook(hookEl)
        hook && this.destroyHook(hook)
      })
    })
    // We should not pruneCids on joins. Otherwise, in case of
    // rejoins, we may notify cids that no longer belong to the
    // current LiveView to be removed.
    if(pruneCids){
      this.maybePushComponentsDestroyed(destroyedCIDs)
    }
  }

  /**
   * For all children elements, join their views 
   */
  joinNewChildren(){
    DOM.findPhxChildren(this.el, this.id).forEach(el => this.joinChild(el))
  }

  /**
   * Get child views by ID
   * @param {string} id 
   * @returns {View|undefined}
   */
  getChildById(id){ return this.root.children[this.id][id] }

  /**
   * Lookup a child view (or self) by element
   * @param {HTMLElement} el 
   * @returns {View}
   */
  getDescendentByEl(el){
    if(el.id === this.id){
      return this
    } else {
      return this.children[el.getAttribute(PHX_PARENT_ID)][el.id]
    }
  }

  /**
   * Destroy child view matching ID
   * @param {string} id 
   */
  destroyDescendent(id){
    for(let parentId in this.root.children){
      for(let childId in this.root.children[parentId]){
        if(childId === id){ return this.root.children[parentId][childId].destroy() }
      }
    }
  }

  /**
   * Ensure a child view for given element exists and was joined
   * @param {HTMLElement} el 
   * @returns {boolean} true if child did
   */
  joinChild(el){
    let child = this.getChildById(el.id)
    if(!child){
      let view = new View(el, this.liveSocket, this)
      this.root.children[this.id][view.id] = view
      view.join()
      this.childJoins++
      return true
    }
  }

  /**
   * Is join still pending?
   * @returns {boolean}
   */
  isJoinPending(){ return this.joinPending }

  /**
   * Notify parents up the chain of join if all children are joined
   * @param {View} _child 
   */
  ackJoin(_child){
    this.childJoins--

    if(this.childJoins === 0){
      if(this.parent){
        this.parent.ackJoin(this)
      } else {
        this.onAllChildJoinsComplete()
      }
    }
  }

  /**
   * Execute pending join callbacks once all children complete joins
   */
  onAllChildJoinsComplete(){
    this.joinCallback(() => {
      this.pendingJoinOps.forEach(([view, op]) => {
        if(!view.isDestroyed()){ op() }
      })
      this.pendingJoinOps = []
    })
  }

  /**
   * Update DOM for a diff and collection of events
   * @param {RenderedDiffNode} diff 
   * @param {[event: string, payload: any][]} events 
   * @returns {void}
   */
  update(diff, events){
    if(this.isJoinPending() || (this.liveSocket.hasPendingLink() && this.root.isMain())){
      return this.pendingDiffs.push({diff, events})
    }

    this.rendered.mergeDiff(diff)
    let phxChildrenAdded = false

    // When the diff only contains component diffs, then walk components
    // and patch only the parent component containers found in the diff.
    // Otherwise, patch entire LV container.
    if(this.rendered.isComponentOnlyDiff(diff)){
      this.liveSocket.time("component patch complete", () => {
        let parentCids = DOM.findParentCIDs(this.el, this.rendered.componentCIDs(diff))
        parentCids.forEach(parentCID => {
          if(this.componentPatch(this.rendered.getComponent(diff, parentCID), parentCID)){ phxChildrenAdded = true }
        })
      })
    } else if(!isEmpty(diff)){
      this.liveSocket.time("full patch complete", () => {
        let [html, streams] = this.renderContainer(diff, "update")
        let patch = new DOMPatch(this, this.el, this.id, html, streams, null)
        phxChildrenAdded = this.performPatch(patch, true)
      })
    }

    this.liveSocket.dispatchEvents(events)
    if(phxChildrenAdded){ this.joinNewChildren() }
  }

  /**
   * Render container element for a diff
   * @param {RenderedDiffNode} diff 
   * @param {string} kind 
   * @returns {[string, Set<Stream>]}
   */
  renderContainer(diff, kind){
    return this.liveSocket.time(`toString diff (${kind})`, () => {
      let tag = this.el.tagName
      // Don't skip any component in the diff nor any marked as pruned
      // (as they may have been added back)
      let cids = diff ? this.rendered.componentCIDs(diff).concat(this.pruningCIDs) : null
      let [html, streams] = this.rendered.toString(cids)
      return [`<${tag}>${html}</${tag}>`, streams]
    })
  }

  /**
   * Render a DOM patch for component
   * @param {RenderedDiffNode} diff 
   * @param {string|number} cid 
   * @returns {boolean} were children added?
   */
  componentPatch(diff, cid){
    if(isEmpty(diff)) return false
    let [html, streams] = this.rendered.componentToString(cid)
    let patch = new DOMPatch(this, this.el, this.id, html, streams, cid)
    let childrenAdded = this.performPatch(patch, true)
    return childrenAdded
  }

  /**
   * Lookup ViewHook by Element ID
   * @param {Element} el 
   * @returns {ViewHook|undefined}
   */
  getHook(el){ return this.viewHooks[ViewHook.elementID(el)] }

  /**
   * Add a ViewHook for this element if one was specified
   * @param {Element} el 
   * @returns {ViewHook|undefind}
   */
  addHook(el){
    if(ViewHook.elementID(el) || !el.getAttribute){ return }
    let hookName = el.getAttribute(`data-phx-${PHX_HOOK}`) || el.getAttribute(this.binding(PHX_HOOK))
    if(hookName && !this.ownsElement(el)){ return }
    let callbacks = this.liveSocket.getHookCallbacks(hookName)

    if(callbacks){
      if(!el.id){ logError(`no DOM ID for hook "${hookName}". Hooks require a unique ID on each element.`, el) }
      let hook = new ViewHook(this, el, callbacks)
      this.viewHooks[ViewHook.elementID(hook.el)] = hook
      return hook
    } else if(hookName !== null){
      logError(`unknown hook found for "${hookName}"`, el)
    }
  }

  /**
   * Call ViewHook teardown functions and delete from view
   * @param {ViewHook} hook 
   */
  destroyHook(hook){
    hook.__destroyed()
    hook.__cleanup__()
    delete this.viewHooks[ViewHook.elementID(hook.el)]
  }

  /**
   * Apply pending diff updates for self and each child
   */
  applyPendingUpdates(){
    this.pendingDiffs.forEach(({diff, events}) => this.update(diff, events))
    this.pendingDiffs = []
    this.eachChild(child => child.applyPendingUpdates())
  }

  /**
   * Run callback for each child view
   * @param {(view: View|undefined) => void} callback 
   */
  eachChild(callback){
    let children = this.root.children[this.id] || {}
    for(let id in children){ callback(this.getChildById(id)) }
  }

  /**
   * Register callback for events on channel
   * @param {string} event - events to listen for on channel
   * @param {(resp: any) => void} cb - callback to execute on each channel response
   */
  onChannel(event, cb){
    this.liveSocket.onChannel(this.channel, event, resp => {
      if(this.isJoinPending()){
        this.root.pendingJoinOps.push([this, () => cb(resp)])
      } else {
        this.liveSocket.requestDOMUpdate(() => cb(resp))
      }
    })
  }

  /**
   * Bind handlers to important liveview events
   */
  bindChannel(){
    // The diff event should be handled by the regular update operations.
    // All other operations are queued to be applied only after join.
    this.liveSocket.onChannel(this.channel, "diff", (rawDiff) => {
      this.liveSocket.requestDOMUpdate(() => {
        this.applyDiff("update", rawDiff, ({diff, events}) => this.update(diff, events))
      })
    })
    this.onChannel("redirect", ({to, flash}) => this.onRedirect({to, flash}))
    this.onChannel("live_patch", (redir) => this.onLivePatch(redir))
    this.onChannel("live_redirect", (redir) => this.onLiveRedirect(redir))
    this.channel.onError(reason => this.onError(reason))
    this.channel.onClose(reason => this.onClose(reason))
  }

  /**
   * Destroy all child nodes
   */
  destroyAllChildren(){ this.eachChild(child => child.destroy()) }

  /**
   * Handle live redirect navigation
   * @param {{to: string, kind: ("push"|"replace"), flash: string|null}} redir 
   */
  onLiveRedirect(redir){
    let {to, kind, flash} = redir
    let url = this.expandURL(to)
    this.liveSocket.historyRedirect(url, kind, flash)
  }

  /**
   * Handle live patch navigation
   * @param {{to: string, kind: ("push"|"replace")}} redir 
   */
  onLivePatch(redir){
    let {to, kind} = redir
    this.href = this.expandURL(to)
    this.liveSocket.historyPatch(to, kind)
  }

  /**
   * Ensure relative URLs are expanded to full URLs
   * @param {string} to 
   * @returns {string}
   */
  expandURL(to){
    return to.startsWith("/") ? `${window.location.protocol}//${window.location.host}${to}` : to
  }

  /**
   * Handle full browser redirect events (not Live redirects)
   * @param {{to: string, flash: string|null}} resp
   */
  onRedirect({to, flash}){ this.liveSocket.redirect(to, flash) }

  /**
   * Is this view destroyed?
   * @returns {boolean}
   */
  isDestroyed(){ return this.destroyed }

  /**
   * Mark this view dead
   */
  joinDead(){ this.isDead = true }

  /**
   * Join the websocket channel
   * @param {(joinCount: number, onDone: () => void) => void} [callback] 
   */
  join(callback){
    this.showLoader(this.liveSocket.loaderTimeout)
    this.bindChannel()
    if(this.isMain()){
      this.stopCallback = this.liveSocket.withPageLoading({to: this.href, kind: "initial"})
    }
    this.joinCallback = (onDone) => {
      onDone = onDone || function(){}
      callback ? callback(this.joinCount, onDone) : onDone()
    }
    this.liveSocket.wrapPush(this, {timeout: false}, () => {
      return this.channel.join()
        .receive("ok", data => {
          if(!this.isDestroyed()){
            this.liveSocket.requestDOMUpdate(() => this.onJoin(data))
          }
        })
        .receive("error", resp => !this.isDestroyed() && this.onJoinError(resp))
        .receive("timeout", () => !this.isDestroyed() && this.onJoinError({reason: "timeout"}))
    })
  }

  /**
   * Handle failed channel join
   * @param {{reason?: string, redirect?: string, live_redirect?: object}} resp 
   */
  onJoinError(resp){
    if(resp.reason === "reload"){
      this.log("error", () => [`failed mount with ${resp.status}. Falling back to page request`, resp])
      if(this.isMain()){ this.onRedirect({to: this.href}) }
      return
    } else if(resp.reason === "unauthorized" || resp.reason === "stale"){
      this.log("error", () => ["unauthorized live_redirect. Falling back to page request", resp])
      if(this.isMain()){ this.onRedirect({to: this.href}) }
      return
    }
    if(resp.redirect || resp.live_redirect){
      this.joinPending = false
      this.channel.leave()
    }
    if(resp.redirect){ return this.onRedirect(resp.redirect) }
    if(resp.live_redirect){ return this.onLiveRedirect(resp.live_redirect) }
    this.displayError([PHX_LOADING_CLASS, PHX_ERROR_CLASS, PHX_SERVER_ERROR_CLASS])
    this.log("error", () => ["unable to join", resp])
    if(this.liveSocket.isConnected()){ this.liveSocket.reloadWithJitter(this) }
  }

  /**
   * Callback to clean-up resources on close
   * @param {string} reason 
   */
  onClose(reason){
    if(this.isDestroyed()){ return }
    if(this.liveSocket.hasPendingLink() && reason !== "leave"){
      return this.liveSocket.reloadWithJitter(this)
    }
    this.destroyAllChildren()
    this.liveSocket.dropActiveElement(this)
    // document.activeElement can be null in Internet Explorer 11
    if(document.activeElement){ document.activeElement.blur() }
    if(this.liveSocket.isUnloaded()){
      this.showLoader(BEFORE_UNLOAD_LOADER_TIMEOUT)
    }
  }

  /**
   * Callback to clean-up resources on error and display error message
   * @param {string} reason 
   */
  onError(reason){
    this.onClose(reason)
    if(this.liveSocket.isConnected()){ this.log("error", () => ["view crashed", reason]) }
    if(!this.liveSocket.isUnloaded()){
      if(this.liveSocket.isConnected()){
        this.displayError([PHX_LOADING_CLASS, PHX_ERROR_CLASS, PHX_SERVER_ERROR_CLASS])
      } else {
        this.displayError([PHX_LOADING_CLASS, PHX_ERROR_CLASS, PHX_CLIENT_ERROR_CLASS])
      }
    }
  }

  /**
   * Dispatch events for error state and disconnected bindings and update page styles
   * @param {string[]} classes - CSS classes to set on the container
   */
  displayError(classes){
    if(this.isMain()){ DOM.dispatchEvent(window, "phx:page-loading-start", {detail: {to: this.href, kind: "error"}}) }
    this.showLoader()
    this.setContainerClasses(...classes)
    this.execAll(this.binding("disconnected"))
  }

  /**
   * Push event with payload over channel
   * @param {() => [number|null, HTMLElement[], object]} refGenerator 
   * @param {string} event 
   * @param {object} payload 
   * @param {(resp: any, hookReply: any) => void} [onReply] 
   */
  pushWithReply(refGenerator, event, payload, onReply = function (){ }){
    if(!this.isConnected()){ return }

    let [ref, [el], opts] = refGenerator ? refGenerator() : [null, [], {}]
    let onLoadingDone = function(){ }
    if(opts.page_loading || (el && (el.getAttribute(this.binding(PHX_PAGE_LOADING)) !== null))){
      onLoadingDone = this.liveSocket.withPageLoading({kind: "element", target: el})
    }

    if(typeof (payload.cid) !== "number"){ delete payload.cid }
    return (
      this.liveSocket.wrapPush(this, {timeout: true}, () => {
        return this.channel.push(event, payload, PUSH_TIMEOUT).receive("ok", resp => {
          let finish = (hookReply) => {
            if(resp.redirect){ this.onRedirect(resp.redirect) }
            if(resp.live_patch){ this.onLivePatch(resp.live_patch) }
            if(resp.live_redirect){ this.onLiveRedirect(resp.live_redirect) }
            onLoadingDone()
            onReply(resp, hookReply)
          }
          if(resp.diff){
            this.liveSocket.requestDOMUpdate(() => {
              this.applyDiff("update", resp.diff, ({diff, reply, events}) => {
                if(ref !== null){ this.undoRefs(ref) }
                this.update(diff, events)
                finish(reply)
              })
            })
          } else {
            if(ref !== null){ this.undoRefs(ref) }
            finish(null)
          }
        })
      })
    )
  }

  /**
   * Unset ref attrs from all child elements with matching ref set
   * @param {number} ref 
   */
  undoRefs(ref){
    if(!this.isConnected()){ return } // exit if external form triggered

    DOM.all(document, `[${PHX_REF_SRC}="${this.id}"][${PHX_REF}="${ref}"]`, el => {
      let disabledVal = el.getAttribute(PHX_DISABLED)
      // remove refs
      el.removeAttribute(PHX_REF)
      el.removeAttribute(PHX_REF_SRC)
      // restore inputs
      if(el.getAttribute(PHX_READONLY) !== null){
        el.readOnly = false
        el.removeAttribute(PHX_READONLY)
      }
      if(disabledVal !== null){
        el.disabled = disabledVal === "true" ? true : false
        el.removeAttribute(PHX_DISABLED)
      }
      // remove classes
      PHX_EVENT_CLASSES.forEach(className => DOM.removeClass(el, className))
      // restore disables
      let disableRestore = el.getAttribute(PHX_DISABLE_WITH_RESTORE)
      if(disableRestore !== null){
        el.innerText = disableRestore
        el.removeAttribute(PHX_DISABLE_WITH_RESTORE)
      }
      let toEl = DOM.private(el, PHX_REF)
      if(toEl){
        let hook = this.triggerBeforeUpdateHook(el, toEl)
        DOMPatch.patchEl(el, toEl, this.liveSocket.getActiveElement())
        if(hook){ hook.__updated() }
        DOM.deletePrivate(el, PHX_REF)
      }
    })
  }

  /**
   * Put ref as attribute on elements
   * @param {HTMLElement[]} elements 
   * @param {string} event 
   * @param {{loading?: boolean}} opts 
   * @returns {[newRef: number, elements: HTMLElement[], opts: object]}
   */
  putRef(elements, event, opts = {}){
    let newRef = this.ref++
    let disableWith = this.binding(PHX_DISABLE_WITH)
    if(opts.loading){ elements = elements.concat(DOM.all(document, opts.loading))}

    elements.forEach(el => {
      el.classList.add(`phx-${event}-loading`)
      el.setAttribute(PHX_REF, newRef)
      el.setAttribute(PHX_REF_SRC, this.el.id)
      let disableText = el.getAttribute(disableWith)
      if(disableText !== null){
        if(!el.getAttribute(PHX_DISABLE_WITH_RESTORE)){
          el.setAttribute(PHX_DISABLE_WITH_RESTORE, el.innerText)
        }
        if(disableText !== ""){ el.innerText = disableText }
        el.setAttribute("disabled", "")
      }
    })
    return [newRef, elements, opts]
  }

  /**
   * Get component ID from element if it is set
   * @param {HTMLElement} el 
   * @returns {number|null}
   */
  componentID(el){
    let cid = el.getAttribute && el.getAttribute(PHX_COMPONENT)
    return cid ? parseInt(cid) : null
  }

  /**
   * Find component ID of target
   * @param {HTMLElement} target 
   * @param {string|number|HTMLElement} targetCtx 
   * @param {{target?: number|string}} opts 
   * @returns {number|string}
   */
  targetComponentID(target, targetCtx, opts = {}){
    if(isCid(targetCtx)){ return targetCtx }

    let cidOrSelector = opts.target || target.getAttribute(this.binding("target"))
    if(isCid(cidOrSelector)){
      return parseInt(cidOrSelector)
    } else if(targetCtx && (cidOrSelector !== null || opts.target)){
      return this.closestComponentID(targetCtx)
    } else {
      return null
    }
  }

  /**
   * Find closest component ID to the target: self or closest parent
   * @param {number|string|HTMLElement} targetCtx 
   * @returns {number|string|null}
   */
  closestComponentID(targetCtx){
    if(isCid(targetCtx)){
      return targetCtx
    } else if(targetCtx){
      return maybe(targetCtx.closest(`[${PHX_COMPONENT}]`), el => this.ownsElement(el) && this.componentID(el))
    } else {
      return null
    }
  }

  /**
   * Push hook event and handle reply
   * @param {HTMLElement} el 
   * @param {number|string|HTMLElement} targetCtx 
   * @param {string} event 
   * @param {object} payload 
   * @param {(reply: any, ref: number) => void} onReply 
   * @returns {number} ref
   */
  pushHookEvent(el, targetCtx, event, payload, onReply){
    if(!this.isConnected()){
      this.log("hook", () => ["unable to push hook event. LiveView not connected", event, payload])
      return false
    }
    let [ref, els, opts] = this.putRef([el], "hook")
    this.pushWithReply(() => [ref, els, opts], "event", {
      type: "hook",
      event: event,
      value: payload,
      cid: this.closestComponentID(targetCtx)
    }, (resp, reply) => onReply(reply, ref))

    return ref
  }

  /**
   * Extract metadata from element attributes
   * @template {{[key: string]: any}} T
   * @param {HTMLElement} el - element to check attrs for metadata
   * @param {T} [meta] - initial meta object to mutate by adding data from el attrs
   * @param {T} [value] - copy value properties to meta object
   * @returns {T} meta
   */
  extractMeta(el, meta, value){
    let prefix = this.binding("value-")
    for(let i = 0; i < el.attributes.length; i++){
      if(!meta){ meta = {} }
      let name = el.attributes[i].name
      if(name.startsWith(prefix)){ meta[name.replace(prefix, "")] = el.getAttribute(name) }
    }
    if(el.value !== undefined && !(el instanceof HTMLFormElement)){
      if(!meta){ meta = {} }
      meta.value = el.value

      if(el.tagName === "INPUT" && CHECKABLE_INPUTS.indexOf(el.type) >= 0 && !el.checked){
        delete meta.value
      }
    }
    if(value){
      if(!meta){ meta = {} }
      for(let key in value){ meta[key] = value[key] }
    }
    return meta
  }


  /**
   * Push event and optionally handle reply
   * @param {string} type 
   * @param {HTMLElement} el 
   * @param {string|number|HTMLElement} targetCtx 
   * @param {string} phxEvent 
   * @param {{[key: string]: anu}} meta 
   * @param {{loading?: boolean, value?: object, target?: string | number}} opts 
   * @param {(reply: any) => void} [onReply] 
   */
  pushEvent(type, el, targetCtx, phxEvent, meta, opts = {}, onReply){
    this.pushWithReply(() => this.putRef([el], type, opts), "event", {
      type: type,
      event: phxEvent,
      value: this.extractMeta(el, meta, opts.value),
      cid: this.targetComponentID(el, targetCtx, opts)
    }, (resp, reply) => onReply && onReply(reply))
  }

  /**
   * Push file progress event and optionally handle reply
   * @param {HTMLInputElement} fileEl 
   * @param {string} entryRef 
   * @param {number|{error: string}} progress 
   * @param {(resp: any, reply: any) => void} [onReply] 
   */
  pushFileProgress(fileEl, entryRef, progress, onReply = function (){ }){
    this.liveSocket.withinOwners(fileEl.form, (view, targetCtx) => {
      view.pushWithReply(null, "progress", {
        event: fileEl.getAttribute(view.binding(PHX_PROGRESS)),
        ref: fileEl.getAttribute(PHX_UPLOAD_REF),
        entry_ref: entryRef,
        progress: progress,
        cid: view.targetComponentID(fileEl.form, targetCtx)
      }, onReply)
    })
  }

  /**
   * Push form input data over channel
   * @param {HTMLElement} inputEl 
   * @param {string|number|HTMLElement} targetCtx 
   * @param {string|number|null} forceCid 
   * @param {string} phxEvent 
   * @param {object} opts 
   * @param {boolean} [opts.loading]
   * @param {HTMLElement | null} [opts.submitter]
   * @param {string|number} [opts.target]
   * @param {string} [opts._target]
   * @param {(resp: any) => void} [callback] 
   */
  pushInput(inputEl, targetCtx, forceCid, phxEvent, opts, callback){
    let uploads
    let cid = isCid(forceCid) ? forceCid : this.targetComponentID(inputEl.form, targetCtx, opts)
    let refGenerator = () => this.putRef([inputEl, inputEl.form], "change", opts)
    let formData
    let meta  = this.extractMeta(inputEl.form)
    if(inputEl.getAttribute(this.binding("change"))){
      formData = serializeForm(inputEl.form, {_target: opts._target, ...meta}, [inputEl.name])
    } else {
      formData = serializeForm(inputEl.form, {_target: opts._target, ...meta})
    }
    if(DOM.isUploadInput(inputEl) && inputEl.files && inputEl.files.length > 0){
      LiveUploader.trackFiles(inputEl, Array.from(inputEl.files))
    }
    uploads = LiveUploader.serializeUploads(inputEl)

    let event = {
      type: "form",
      event: phxEvent,
      value: formData,
      uploads: uploads,
      cid: cid
    }
    this.pushWithReply(refGenerator, "event", event, resp => {
      DOM.showError(inputEl, this.liveSocket.binding(PHX_FEEDBACK_FOR))
      if(DOM.isUploadInput(inputEl) && DOM.isAutoUpload(inputEl)){
        if(LiveUploader.filesAwaitingPreflight(inputEl).length > 0){
          let [ref, _els] = refGenerator()
          this.uploadFiles(inputEl.form, targetCtx, ref, cid, (_uploads) => {
            callback && callback(resp)
            this.triggerAwaitingSubmit(inputEl.form)
          })
        }
      } else {
        callback && callback(resp)
      }
    })
  }

  /**
   * Lookup and execute any previously scheduled submission callbacks for this form
   * @param {HTMLFormElement} formEl 
   */
  triggerAwaitingSubmit(formEl){
    let awaitingSubmit = this.getScheduledSubmit(formEl)
    if(awaitingSubmit){
      let [_el, _ref, _opts, callback] = awaitingSubmit
      this.cancelSubmit(formEl)
      callback()
    }
  }

  /**
   * Lookup any previously scheduled form submission
   * @param {HTMLFormElement} formEl 
   * @returns {[el: HTMLElement, ref: number, opts: any, cb: () => void] | undefined}
   */
  getScheduledSubmit(formEl){
    return this.formSubmits.find(([el, _ref, _opts, _callback]) => el.isSameNode(formEl))
  }

  /**
   * Schedule a form submission callback for future execution (only schedules once per element)
   * @param {HTMLFormElement} formEl 
   * @param {number} ref 
   * @param {object} opts 
   * @param {() => void} [callback] 
   * @returns {boolean} True if form already scheduled to submit
   */
  scheduleSubmit(formEl, ref, opts, callback){
    if(this.getScheduledSubmit(formEl)){ return true }
    this.formSubmits.push([formEl, ref, opts, callback])
  }

  /**
   * Cancel a form's scheduled submission callback
   * @param {HTMLFormElement} formEl 
   */
  cancelSubmit(formEl){
    this.formSubmits = this.formSubmits.filter(([el, ref, _callback]) => {
      if(el.isSameNode(formEl)){
        this.undoRefs(ref)
        return false
      } else {
        return true
      }
    })
  }

  /**
   * Disable form elements 
   * @param {HTMLFormElement} formEl 
   * @param {object} opts 
   * @param {boolean} [opts.loading]
   * @returns {[newRef: number, elements: HTMLElement[], opts: any]}
   */
  disableForm(formEl, opts = {}){
    let filterIgnored = el => {
      let userIgnored = closestPhxBinding(el, `${this.binding(PHX_UPDATE)}=ignore`, el.form)
      return !(userIgnored || closestPhxBinding(el, "data-phx-update=ignore", el.form))
    }
    let filterDisables = el => {
      return el.hasAttribute(this.binding(PHX_DISABLE_WITH))
    }
    let filterButton = el => el.tagName == "BUTTON"

    let filterInput = el => ["INPUT", "TEXTAREA", "SELECT"].includes(el.tagName)

    let formElements = Array.from(formEl.elements)
    let disables = formElements.filter(filterDisables)
    let buttons = formElements.filter(filterButton).filter(filterIgnored)
    let inputs = formElements.filter(filterInput).filter(filterIgnored)

    buttons.forEach(button => {
      button.setAttribute(PHX_DISABLED, button.disabled)
      button.disabled = true
    })
    inputs.forEach(input => {
      input.setAttribute(PHX_READONLY, input.readOnly)
      input.readOnly = true
      if(input.files){
        input.setAttribute(PHX_DISABLED, input.disabled)
        input.disabled = true
      }
    })
    formEl.setAttribute(this.binding(PHX_PAGE_LOADING), "")
    return this.putRef([formEl].concat(disables).concat(buttons).concat(inputs), "submit", opts)
  }

  /**
   * Push for submission data; will wait for any file uploads to finish
   * @param {HTMLFormElement} formEl 
   * @param {string|number|HTMLElement} targetCtx 
   * @param {string} phxEvent 
   * @param {HTMLElement | null | undefined} submitter 
   * @param {object} opts 
   * @param {function} [onReply] 
   * @returns {boolean}
   */
  pushFormSubmit(formEl, targetCtx, phxEvent, submitter, opts, onReply){
    let refGenerator = () => this.disableForm(formEl, opts)
    let cid = this.targetComponentID(formEl, targetCtx)
    if(LiveUploader.hasUploadsInProgress(formEl)){
      let [ref, _els] = refGenerator()
      let push = () => this.pushFormSubmit(formEl, targetCtx, phxEvent, submitter, opts, onReply)
      return this.scheduleSubmit(formEl, ref, opts, push)
    } else if(LiveUploader.inputsAwaitingPreflight(formEl).length > 0){
      let [ref, els] = refGenerator()
      let proxyRefGen = () => [ref, els, opts]
      this.uploadFiles(formEl, targetCtx, ref, cid, (_uploads) => {
        let meta = this.extractMeta(formEl)
        let formData = serializeForm(formEl, {submitter, ...meta})
        this.pushWithReply(proxyRefGen, "event", {
          type: "form",
          event: phxEvent,
          value: formData,
          cid: cid
        }, onReply)
      })
    } else if(!(formEl.hasAttribute(PHX_REF) && formEl.classList.contains("phx-submit-loading"))){
      let meta = this.extractMeta(formEl)
      let formData = serializeForm(formEl, {submitter, ...meta})
      this.pushWithReply(refGenerator, "event", {
        type: "form",
        event: phxEvent,
        value: formData,
        cid: cid
      }, onReply)
    }
  }

  /**
   * Perform all file uploads for inputs in this form
   * @param {HTMLFormElement} formEl 
   * @param {string|number|HTMLElement} targetCtx 
   * @param {number} ref 
   * @param {string|number} cid 
   * @param {() => void} onComplete 
   */
  uploadFiles(formEl, targetCtx, ref, cid, onComplete){
    let joinCountAtUpload = this.joinCount
    let inputEls = LiveUploader.activeFileInputs(formEl)
    let numFileInputsInProgress = inputEls.length

    // get each file input
    inputEls.forEach(inputEl => {
      let uploader = new LiveUploader(inputEl, this, () => {
        numFileInputsInProgress--
        if(numFileInputsInProgress === 0){ onComplete() }
      })

      this.uploaders[inputEl] = uploader
      let entries = uploader.entries().map(entry => entry.toPreflightPayload())

      let payload = {
        ref: inputEl.getAttribute(PHX_UPLOAD_REF),
        entries: entries,
        cid: this.targetComponentID(inputEl.form, targetCtx)
      }

      this.log("upload", () => ["sending preflight request", payload])

      this.pushWithReply(null, "allow_upload", payload, resp => {
        this.log("upload", () => ["got preflight response", resp])
        if(resp.error){
          this.undoRefs(ref)
          let [entry_ref, reason] = resp.error
          this.log("upload", () => [`error for entry ${entry_ref}`, reason])
        } else {
          let onError = (callback) => {
            this.channel.onError(() => {
              if(this.joinCount === joinCountAtUpload){ callback() }
            })
          }
          uploader.initAdapterUpload(resp, onError, this.liveSocket)
        }
      })
    })
  }

  /**
   * Dispatch custom upload event to file input matching name
   * @param {string|number|HTMLElement} targetCtx 
   * @param {string} name 
   * @param {(File|Blob)[]} filesOrBlobs 
   */
  dispatchUploads(targetCtx, name, filesOrBlobs){
    let targetElement = this.targetCtxElement(targetCtx) || this.el
    let inputs = DOM.findUploadInputs(targetElement).filter(el => el.name === name)
    if(inputs.length === 0){ logError(`no live file inputs found matching the name "${name}"`) }
    else if(inputs.length > 1){ logError(`duplicate live file inputs found matching the name "${name}"`) }
    else { DOM.dispatchEvent(inputs[0], PHX_TRACK_UPLOADS, {detail: {files: filesOrBlobs}}) }
  }

  /**
   * Get element for target element
   * @param {string|number|HTMLElement} targetCtx 
   * @returns {HTMLElement|null}
   */
  targetCtxElement(targetCtx){
    if(isCid(targetCtx)){
      let [target] = DOM.findComponentNodeList(this.el, targetCtx)
      return target
    } else if(targetCtx){
      return targetCtx
    } else {
      return null
    }
  }

  /**
   * Push form recovery
   * @param {HTMLFormElement} form 
   * @param {string|number} newCid 
   * @param {function} callback 
   */
  pushFormRecovery(form, newCid, callback){
    // eslint-disable-next-line no-unused-vars
    this.liveSocket.withinOwners(form, (view, targetCtx) => {
      let phxChange = this.binding("change")
      let inputs = Array.from(form.elements).filter(el => DOM.isFormInput(el) && el.name && !el.hasAttribute(phxChange))
      if(inputs.length === 0){ return }

      // we must clear tracked uploads before recovery as they no longer have valid refs
      inputs.forEach(input => input.hasAttribute(PHX_UPLOAD_REF) && LiveUploader.clearFiles(input))
      let input = inputs.find(el => el.type !== "hidden") || inputs[0]

      let phxEvent = form.getAttribute(this.binding(PHX_AUTO_RECOVER)) || form.getAttribute(this.binding("change"))
      JS.exec("change", phxEvent, view, input, ["push", {_target: input.name, newCid: newCid, callback: callback}])
    })
  }

  /**
   * Push live patch for link
   * @param {string} href 
   * @param {HTMLElement} targetEl 
   * @param {(linkRef: number) => void} callback 
   */
  pushLinkPatch(href, targetEl, callback){
    let linkRef = this.liveSocket.setPendingLink(href)
    let refGen = targetEl ? () => this.putRef([targetEl], "click") : null
    let fallback = () => this.liveSocket.redirect(window.location.href)
    let url = href.startsWith("/") ? `${location.protocol}//${location.host}${href}` : href

    let push = this.pushWithReply(refGen, "live_patch", {url}, resp => {
      this.liveSocket.requestDOMUpdate(() => {
        if(resp.link_redirect){
          this.liveSocket.replaceMain(href, null, callback, linkRef)
        } else {
          if(this.liveSocket.commitPendingLink(linkRef)){
            this.href = href
          }
          this.applyPendingUpdates()
          callback && callback(linkRef)
        }
      })
    })

    if(push){
      push.receive("timeout", fallback)
    } else {
      fallback()
    }
  }

  /**
   * Select forms for recovery within the element bound to this view
   * @param {string} html 
   * @returns {HTMLFormElement[]}
   */
  formsForRecovery(html){
    if(this.joinCount === 0){ return [] }

    let phxChange = this.binding("change")
    let template = document.createElement("template")
    template.innerHTML = html

    return (
      DOM.all(this.el, `form[${phxChange}]`)
        .filter(form => form.id && this.ownsElement(form))
        .filter(form => form.elements.length > 0)
        .filter(form => form.getAttribute(this.binding(PHX_AUTO_RECOVER)) !== "ignore")
        .map(form => {
          // attribute given via JS module needs to be escaped as it contains the symbols []",
          // which result in an invalid css selector otherwise.
          const phxChangeValue = form.getAttribute(phxChange).replaceAll(/([\[\]"])/g, "\\$1")
          let newForm = template.content.querySelector(`form[id="${form.id}"][${phxChange}="${phxChangeValue}"]`)
          if(newForm){
            return [form, newForm, this.targetComponentID(newForm)]
          } else {
            return [form, form, this.targetComponentID(form)]
          }
        })
        // eslint-disable-next-line no-unused-vars
        .filter(([form, newForm, newCid]) => newForm)
    )
  }

  /**
   * Find child components from given component ID list and push the collection of found IDs
   * @param {(string|number)[]} destroyedCIDs 
   * @returns {boolean|undefined}
   */
  maybePushComponentsDestroyed(destroyedCIDs){
    let willDestroyCIDs = destroyedCIDs.filter(cid => {
      return DOM.findComponentNodeList(this.el, cid).length === 0
    })
    if(willDestroyCIDs.length > 0){
      this.pruningCIDs.push(...willDestroyCIDs)

      this.pushWithReply(null, "cids_will_destroy", {cids: willDestroyCIDs}, () => {
        // The cids are either back on the page or they will be fully removed,
        // so we can remove them from the pruningCIDs.
        this.pruningCIDs = this.pruningCIDs.filter(cid => willDestroyCIDs.indexOf(cid) !== -1)

        // See if any of the cids we wanted to destroy were added back,
        // if they were added back, we don't actually destroy them.
        let completelyDestroyCIDs = willDestroyCIDs.filter(cid => {
          return DOM.findComponentNodeList(this.el, cid).length === 0
        })

        if(completelyDestroyCIDs.length > 0){
          this.pushWithReply(null, "cids_destroyed", {cids: completelyDestroyCIDs}, (resp) => {
            this.rendered.pruneCIDs(resp.cids)
          })
        }
      })
    }
  }

  /**
   * Does this view own the given element?
   * @param {Element} el 
   * @returns {boolean}
   */
  ownsElement(el){
    let parentViewEl = el.closest(PHX_VIEW_SELECTOR)
    return el.getAttribute(PHX_PARENT_ID) === this.id ||
      (parentViewEl && parentViewEl.id === this.id) ||
      (!parentViewEl && this.isDead)
  }

  /**
   * Submit the data for this form element over livesocket
   * @param {HTMLFormElement} form 
   * @param {string|number|Element} targetCtx 
   * @param {string} phxEvent 
   * @param {HTMLElement|null|undefined} submitter 
   * @param {object} [opts] 
   * @param {boolean} [opts.loading] 
   * @param {boolean} [opts.page_loading] 
   * @param {any} [opts.value] 
   * @param {string|Element} [opts.target] 
   * @param {string} [opts._target] 
   */
  submitForm(form, targetCtx, phxEvent, submitter, opts = {}){
    DOM.putPrivate(form, PHX_HAS_SUBMITTED, true)
    let phxFeedback = this.liveSocket.binding(PHX_FEEDBACK_FOR)
    let inputs = Array.from(form.elements)
    inputs.forEach(input => DOM.putPrivate(input, PHX_HAS_SUBMITTED, true))
    this.liveSocket.blurActiveElement(this)
    this.pushFormSubmit(form, targetCtx, phxEvent, submitter, opts, () => {
      inputs.forEach(input => DOM.showError(input, phxFeedback))
      this.liveSocket.restorePreviouslyActiveFocus()
    })
  }

  /**
   * Get the binding matching string
   * @param {string} kind 
   * @returns {string}
   */
  binding(kind){ return this.liveSocket.binding(kind) }
}<|MERGE_RESOLUTION|>--- conflicted
+++ resolved
@@ -524,17 +524,14 @@
     if(newHook){ newHook.__mounted() }
   }
 
-<<<<<<< HEAD
   /**
    * Perform DOM patch
    * @param {DOMPatch} patch 
    * @param {boolean} pruneCids - prune components associated in patch?
+   * @param {boolean} isJoinPatch
    * @returns {boolean} were children added?
    */
-  performPatch(patch, pruneCids){
-=======
   performPatch(patch, pruneCids, isJoinPatch = false){
->>>>>>> 28711385
     let removedEls = []
     let phxChildrenAdded = false
     let updatedHookIds = new Set()
