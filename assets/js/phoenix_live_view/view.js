import {
  BEFORE_UNLOAD_LOADER_TIMEOUT,
  CHECKABLE_INPUTS,
  CONSECUTIVE_RELOADS,
  PHX_AUTO_RECOVER,
  PHX_COMPONENT,
  PHX_CONNECTED_CLASS,
  PHX_DISABLE_WITH,
  PHX_DISABLE_WITH_RESTORE,
  PHX_DISABLED,
  PHX_LOADING_CLASS,
<<<<<<< HEAD
  PHX_EVENT_CLASSES,
  PHX_CUSTOM_EVENTS,
=======
>>>>>>> 4835a519
  PHX_ERROR_CLASS,
  PHX_CLIENT_ERROR_CLASS,
  PHX_SERVER_ERROR_CLASS,
  PHX_HAS_FOCUSED,
  PHX_HAS_SUBMITTED,
  PHX_HOOK,
  PHX_PARENT_ID,
  PHX_PROGRESS,
  PHX_READONLY,
  PHX_REF_LOADING,
  PHX_REF_SRC,
  PHX_REF_LOCK,
  PHX_ROOT_ID,
  PHX_SESSION,
  PHX_STATIC,
  PHX_TRACK_STATIC,
  PHX_TRACK_UPLOADS,
  PHX_UPDATE,
  PHX_UPLOAD_REF,
  PHX_VIEW_SELECTOR,
  PHX_MAIN,
  PHX_MOUNTED,
  PUSH_TIMEOUT,
  PHX_VIEWPORT_TOP,
  PHX_VIEWPORT_BOTTOM,
  MAX_CHILD_JOIN_ATTEMPTS
} from "./constants"

import {
  clone,
  closestPhxBinding,
  isEmpty,
  isEqualObj,
  logError,
  maybe,
  isCid,
} from "./utils"

import Browser from "./browser"
import DOM from "./dom"
import ElementRef from "./element_ref"
import DOMPatch from "./dom_patch"
import LiveUploader from "./live_uploader"
import Rendered from "./rendered"
import ViewHook from "./view_hook"
import JS from "./js"

export let prependFormDataKey = (key, prefix) => {
  let isArray = key.endsWith("[]")
  // Remove the "[]" if it's an array
  let baseKey = isArray ? key.slice(0, -2) : key
  // Replace last occurrence of key before a closing bracket or the end with key plus suffix
  baseKey = baseKey.replace(/([^\[\]]+)(\]?$)/, `${prefix}$1$2`)
  // Add back the "[]" if it was an array
  if(isArray){ baseKey += "[]" }
  return baseKey
}

let serializeForm = (form, metadata, onlyNames = []) => {
  const {submitter, ...meta} = metadata

  // We must inject the submitter in the order that it exists in the DOM
  // relative to other inputs. For example, for checkbox groups, the order must be maintained.
  let injectedElement
  if(submitter && submitter.name){
    const input = document.createElement("input")
    input.type = "hidden"
    // set the form attribute if the submitter has one;
    // this can happen if the element is outside the actual form element
    const formId = submitter.getAttribute("form")
    if(formId){
      input.setAttribute("form", formId)
    }
    input.name = submitter.name
    input.value = submitter.value
    submitter.parentElement.insertBefore(input, submitter)
    injectedElement = input
  }

  const formData = new FormData(form)
  const toRemove = []

  formData.forEach((val, key, _index) => {
    if(val instanceof File){ toRemove.push(key) }
  })

  // Cleanup after building fileData
  toRemove.forEach(key => formData.delete(key))

  const params = new URLSearchParams()

  let elements = Array.from(form.elements)
  for(let [key, val] of formData.entries()){
    if(onlyNames.length === 0 || onlyNames.indexOf(key) >= 0){
      let inputs = elements.filter(input => input.name === key)
      let isUnused = !inputs.some(input => (DOM.private(input, PHX_HAS_FOCUSED) || DOM.private(input, PHX_HAS_SUBMITTED)))
      let hidden = inputs.every(input => input.type === "hidden")
      if(isUnused && !(submitter && submitter.name == key) && !hidden){
        params.append(prependFormDataKey(key, "_unused_"), "")
      }
      params.append(key, val)
    }
  }

  // remove the injected element again
  // (it would be removed by the next dom patch anyway, but this is cleaner)
  if(submitter && injectedElement){
    submitter.parentElement.removeChild(injectedElement)
  }

  for(let metaKey in meta){ params.append(metaKey, meta[metaKey]) }

  return params.toString()
}

export default class View {
  static closestView(el){
    let liveViewEl = el.closest(PHX_VIEW_SELECTOR)
    return liveViewEl ? DOM.private(liveViewEl, "view") : null
  }

  constructor(el, liveSocket, parentView, flash, liveReferer){
    this.isDead = false
    this.liveSocket = liveSocket
    this.flash = flash
    this.parent = parentView
    this.root = parentView ? parentView.root : this
    this.el = el
    DOM.putPrivate(this.el, "view", this)
    this.id = this.el.id
    this.ref = 0
    this.lastAckRef = null
    this.childJoins = 0
    this.loaderTimer = null
    this.pendingDiffs = []
    this.pendingForms = new Set()
    this.redirect = false
    this.href = null
    this.joinCount = this.parent ? this.parent.joinCount - 1 : 0
    this.joinAttempts = 0
    this.joinPending = true
    this.destroyed = false
    this.joinCallback = function(onDone){ onDone && onDone() }
    this.stopCallback = function(){ }
    this.pendingJoinOps = this.parent ? null : []
    this.viewHooks = {}
    this.formSubmits = []
    this.children = this.parent ? null : {}
    this.root.children[this.id] = {}
    this.formsForRecovery = {}
    this.channel = this.liveSocket.channel(`lv:${this.id}`, () => {
      let url = this.href && this.expandURL(this.href)
      return {
        redirect: this.redirect ? url : undefined,
        url: this.redirect ? undefined : url || undefined,
        params: this.connectParams(liveReferer),
        session: this.getSession(),
        static: this.getStatic(),
        flash: this.flash,
      }
    })
  }

  setHref(href){ this.href = href }

  setRedirect(href){
    this.redirect = true
    this.href = href
  }

  isMain(){ return this.el.hasAttribute(PHX_MAIN) }

  connectParams(liveReferer){
    let params = this.liveSocket.params(this.el)
    let manifest =
      DOM.all(document, `[${this.binding(PHX_TRACK_STATIC)}]`)
        .map(node => node.src || node.href).filter(url => typeof (url) === "string")

    if(manifest.length > 0){ params["_track_static"] = manifest }
    params["_mounts"] = this.joinCount
    params["_mount_attempts"] = this.joinAttempts
    params["_live_referer"] = liveReferer
    this.joinAttempts++

    return params
  }

  isConnected(){ return this.channel.canPush() }

  getSession(){ return this.el.getAttribute(PHX_SESSION) }

  getStatic(){
    let val = this.el.getAttribute(PHX_STATIC)
    return val === "" ? null : val
  }

  destroy(callback = function (){ }){
    this.destroyAllChildren()
    this.destroyed = true
    delete this.root.children[this.id]
    if(this.parent){ delete this.root.children[this.parent.id][this.id] }
    clearTimeout(this.loaderTimer)
    let onFinished = () => {
      callback()
      for(let id in this.viewHooks){
        this.destroyHook(this.viewHooks[id])
      }
    }

    DOM.markPhxChildDestroyed(this.el)

    this.log("destroyed", () => ["the child has been removed from the parent"])
    this.channel.leave()
      .receive("ok", onFinished)
      .receive("error", onFinished)
      .receive("timeout", onFinished)
  }

  setContainerClasses(...classes){
    this.el.classList.remove(
      PHX_CONNECTED_CLASS,
      PHX_LOADING_CLASS,
      PHX_ERROR_CLASS,
      PHX_CLIENT_ERROR_CLASS,
      PHX_SERVER_ERROR_CLASS
    )
    this.el.classList.add(...classes)
  }

  showLoader(timeout){
    clearTimeout(this.loaderTimer)
    if(timeout){
      this.loaderTimer = setTimeout(() => this.showLoader(), timeout)
    } else {
      for(let id in this.viewHooks){ this.viewHooks[id].__disconnected() }
      this.setContainerClasses(PHX_LOADING_CLASS)
    }
  }

  execAll(binding){
    DOM.all(this.el, `[${binding}]`, el => this.liveSocket.execJS(el, el.getAttribute(binding)))
  }

  hideLoader(){
    clearTimeout(this.loaderTimer)
    this.setContainerClasses(PHX_CONNECTED_CLASS)
    this.execAll(this.binding("connected"))
  }

  triggerReconnected(){
    for(let id in this.viewHooks){ this.viewHooks[id].__reconnected() }
  }

  log(kind, msgCallback){
    this.liveSocket.log(this, kind, msgCallback)
  }

  transition(time, onStart, onDone = function(){}){
    this.liveSocket.transition(time, onStart, onDone)
  }

  // calls the callback with the view and target element for the given phxTarget
  // targets can be:
  //  * an element itself, then it is simply passed to liveSocket.owner;
  //  * a CID (Component ID), then we first search the component's element in the DOM
  //  * a selector, then we search the selector in the DOM and call the callback
  //    for each element found with the corresponding owner view
  withinTargets(phxTarget, callback, dom = document, viewEl){
    // in the form recovery case we search in a template fragment instead of
    // the real dom, therefore we optionally pass dom and viewEl

    if(phxTarget instanceof HTMLElement || phxTarget instanceof SVGElement){
      return this.liveSocket.owner(phxTarget, view => callback(view, phxTarget))
    }

    if(isCid(phxTarget)){
      let targets = DOM.findComponentNodeList(viewEl || this.el, phxTarget)
      if(targets.length === 0){
        logError(`no component found matching phx-target of ${phxTarget}`)
      } else {
        callback(this, parseInt(phxTarget))
      }
    } else {
      let targets = Array.from(dom.querySelectorAll(phxTarget))
      if(targets.length === 0){ logError(`nothing found matching the phx-target selector "${phxTarget}"`) }
      targets.forEach(target => this.liveSocket.owner(target, view => callback(view, target)))
    }
  }

  applyDiff(type, rawDiff, callback){
    this.log(type, () => ["", clone(rawDiff)])
    let {diff, reply, events, title} = Rendered.extract(rawDiff)
    callback({diff, reply, events})
    if(typeof title === "string" || type == "mount"){ window.requestAnimationFrame(() => DOM.putTitle(title)) }
  }

  onJoin(resp){
    let {rendered, container, liveview_version} = resp
    if(container){
      let [tag, attrs] = container
      this.el = DOM.replaceRootContainer(this.el, tag, attrs)
    }
    this.childJoins = 0
    this.joinPending = true
    this.flash = null
    if(this.root === this){
      this.formsForRecovery = this.getFormsForRecovery()
    }
    if(this.isMain() && window.history.state === null){
      // set initial history entry if this is the first page load
      this.liveSocket.replaceRootHistory()
    }

    if(liveview_version !== this.liveSocket.version()){
      console.error(`LiveView asset version mismatch. JavaScript version ${this.liveSocket.version()} vs. server ${liveview_version}. To avoid issues, please ensure that your assets use the same version as the server.`)
    }

    Browser.dropLocal(this.liveSocket.localStorage, window.location.pathname, CONSECUTIVE_RELOADS)
    this.applyDiff("mount", rendered, ({diff, events}) => {
      this.rendered = new Rendered(this.id, diff)
      let [html, streams] = this.renderContainer(null, "join")
      this.dropPendingRefs()
      this.joinCount++
      this.joinAttempts = 0

      this.maybeRecoverForms(html, () => {
        this.onJoinComplete(resp, html, streams, events)
      })
    })
  }

  dropPendingRefs(){
    DOM.all(document, `[${PHX_REF_SRC}="${this.refSrc()}"]`, el => {
      el.removeAttribute(PHX_REF_LOADING)
      el.removeAttribute(PHX_REF_SRC)
      el.removeAttribute(PHX_REF_LOCK)
    })
  }

  onJoinComplete({live_patch}, html, streams, events){
    // In order to provide a better experience, we want to join
    // all LiveViews first and only then apply their patches.
    if(this.joinCount > 1 || (this.parent && !this.parent.isJoinPending())){
      return this.applyJoinPatch(live_patch, html, streams, events)
    }

    // One downside of this approach is that we need to find phxChildren
    // in the html fragment, instead of directly on the DOM. The fragment
    // also does not include PHX_STATIC, so we need to copy it over from
    // the DOM.
    let newChildren = DOM.findPhxChildrenInFragment(html, this.id).filter(toEl => {
      let fromEl = toEl.id && this.el.querySelector(`[id="${toEl.id}"]`)
      let phxStatic = fromEl && fromEl.getAttribute(PHX_STATIC)
      if(phxStatic){ toEl.setAttribute(PHX_STATIC, phxStatic) }
      // set PHX_ROOT_ID to prevent events from being dispatched to the root view
      // while the child join is still pending
      if(fromEl){ fromEl.setAttribute(PHX_ROOT_ID, this.root.id) }
      return this.joinChild(toEl)
    })

    if(newChildren.length === 0){
      if(this.parent){
        this.root.pendingJoinOps.push([this, () => this.applyJoinPatch(live_patch, html, streams, events)])
        this.parent.ackJoin(this)
      } else {
        this.onAllChildJoinsComplete()
        this.applyJoinPatch(live_patch, html, streams, events)
      }
    } else {
      this.root.pendingJoinOps.push([this, () => this.applyJoinPatch(live_patch, html, streams, events)])
    }
  }

  attachTrueDocEl(){
    this.el = DOM.byId(this.id)
    this.el.setAttribute(PHX_ROOT_ID, this.root.id)
  }

  // this is invoked for dead and live views, so we must filter by
  // by owner to ensure we aren't duplicating hooks across disconnect
  // and connected states. This also handles cases where hooks exist
  // in a root layout with a LV in the body
  execNewMounted(parent = this.el){
    let phxViewportTop = this.binding(PHX_VIEWPORT_TOP)
    let phxViewportBottom = this.binding(PHX_VIEWPORT_BOTTOM)
    let phxCustomEvents = this.binding(PHX_CUSTOM_EVENTS)

    DOM.all(parent, `[${phxViewportTop}], [${phxViewportBottom}]`, hookEl => {
      if(this.ownsElement(hookEl)){
        DOM.maintainPrivateHooks(hookEl, hookEl, phxViewportTop, phxViewportBottom, phxCustomEvents)
        this.maybeAddNewHook(hookEl)
      }
    })
    DOM.all(parent, `[${this.binding(PHX_HOOK)}], [data-phx-${PHX_HOOK}]`, hookEl => {
      if(this.ownsElement(hookEl)){
        this.maybeAddNewHook(hookEl)
      }
    })
    DOM.all(parent, `[${this.binding(PHX_MOUNTED)}]`, el => {
      if(this.ownsElement(el)){
        this.maybeMounted(el)
      }
    })
  }

  applyJoinPatch(live_patch, html, streams, events){
    this.attachTrueDocEl()
    let patch = new DOMPatch(this, this.el, this.id, html, streams, null)
    patch.markPrunableContentForRemoval()
    this.performPatch(patch, false, true)
    this.joinNewChildren()
    this.execNewMounted()

    this.joinPending = false
    this.liveSocket.dispatchEvents(events)
    this.applyPendingUpdates()

    if(live_patch){
      let {kind, to} = live_patch
      this.liveSocket.historyPatch(to, kind)
    }
    this.hideLoader()
    if(this.joinCount > 1){ this.triggerReconnected() }
    this.stopCallback()
  }

  triggerBeforeUpdateHook(fromEl, toEl){
    this.liveSocket.triggerDOM("onBeforeElUpdated", [fromEl, toEl])
    let hook = this.getHook(fromEl)
    let isIgnored = hook && DOM.isIgnored(fromEl, this.binding(PHX_UPDATE))
    if(hook && !fromEl.isEqualNode(toEl) && !(isIgnored && isEqualObj(fromEl.dataset, toEl.dataset))){
      hook.__beforeUpdate()
      return hook
    }
  }

  maybeMounted(el){
    let phxMounted = el.getAttribute(this.binding(PHX_MOUNTED))
    let hasBeenInvoked = phxMounted && DOM.private(el, "mounted")
    if(phxMounted && !hasBeenInvoked){
      this.liveSocket.execJS(el, phxMounted)
      DOM.putPrivate(el, "mounted", true)
    }
  }

  maybeAddNewHook(el){
    let newHook = this.addHook(el)
    if(newHook){ newHook.__mounted() }
  }

  performPatch(patch, pruneCids, isJoinPatch = false){
    let removedEls = []
    let phxChildrenAdded = false
    let updatedHookIds = new Set()

    this.liveSocket.triggerDOM("onPatchStart", [patch.targetContainer])

    patch.after("added", el => {
      this.liveSocket.triggerDOM("onNodeAdded", [el])
      let phxViewportTop = this.binding(PHX_VIEWPORT_TOP)
      let phxViewportBottom = this.binding(PHX_VIEWPORT_BOTTOM)
      let phxCustomEvents = this.binding(PHX_CUSTOM_EVENTS);
      DOM.maintainPrivateHooks(el, el, phxViewportTop, phxViewportBottom, phxCustomEvents)
      this.maybeAddNewHook(el)
      if(el.getAttribute){ this.maybeMounted(el) }
    })

    patch.after("phxChildAdded", el => {
      if(DOM.isPhxSticky(el)){
        this.liveSocket.joinRootViews()
      } else {
        phxChildrenAdded = true
      }
    })

    patch.before("updated", (fromEl, toEl) => {
      let hook = this.triggerBeforeUpdateHook(fromEl, toEl)
      if(hook){ updatedHookIds.add(fromEl.id) }
    })

    patch.after("updated", el => {
      if(updatedHookIds.has(el.id)){ this.getHook(el).__updated() }
    })

    patch.after("discarded", (el) => {
      if(el.nodeType === Node.ELEMENT_NODE){ removedEls.push(el) }
    })

    patch.after("transitionsDiscarded", els => this.afterElementsRemoved(els, pruneCids))
    patch.perform(isJoinPatch)
    this.afterElementsRemoved(removedEls, pruneCids)

    this.liveSocket.triggerDOM("onPatchEnd", [patch.targetContainer])
    return phxChildrenAdded
  }

  afterElementsRemoved(elements, pruneCids){
    let destroyedCIDs = []
    elements.forEach(parent => {
      let components = DOM.all(parent, `[${PHX_COMPONENT}]`)
      let hooks = DOM.all(parent, `[${this.binding(PHX_HOOK)}], [data-phx-hook]`)
      components.concat(parent).forEach(el => {
        let cid = this.componentID(el)
        if(isCid(cid) && destroyedCIDs.indexOf(cid) === -1){ destroyedCIDs.push(cid) }
      })
      hooks.concat(parent).forEach(hookEl => {
        let hook = this.getHook(hookEl)
        hook && this.destroyHook(hook)
      })
    })
    // We should not pruneCids on joins. Otherwise, in case of
    // rejoins, we may notify cids that no longer belong to the
    // current LiveView to be removed.
    if(pruneCids){
      this.maybePushComponentsDestroyed(destroyedCIDs)
    }
  }

  joinNewChildren(){
    DOM.findPhxChildren(this.el, this.id).forEach(el => this.joinChild(el))
  }

  maybeRecoverForms(html, callback){
    const phxChange = this.binding("change")
    const oldForms = this.root.formsForRecovery
    // So why do we create a template element here?
    // One way to recover forms would be to immediately apply the mount
    // patch and then afterwards recover the forms. However, this would
    // cause a flicker, because the mount patch would remove the form content
    // until it is restored. Therefore LV decided to do form recovery with the
    // raw HTML before it is applied and delay the mount patch until the form
    // recovery events are done.
    let template = document.createElement("template")
    template.innerHTML = html
    // because we work with a template element, we must manually copy the attributes
    // otherwise the owner / target helpers don't work properly
    const rootEl = template.content.firstElementChild
    rootEl.id = this.id
    rootEl.setAttribute(PHX_ROOT_ID, this.root.id)
    rootEl.setAttribute(PHX_SESSION, this.getSession())
    rootEl.setAttribute(PHX_STATIC, this.getStatic())
    rootEl.setAttribute(PHX_PARENT_ID, this.parent ? this.parent.id : null)

    // we go over all form elements in the new HTML for the LV
    // and look for old forms in the `formsForRecovery` object;
    // the formsForRecovery can also contain forms from child views
    const formsToRecover =
      // we go over all forms in the new DOM; because this is only the HTML for the current
      // view, we can be sure that all forms are owned by this view:
      DOM.all(template.content, "form")
        // only recover forms that have an id and are in the old DOM
        .filter(newForm => newForm.id && oldForms[newForm.id])
        // abandon forms we already tried to recover to prevent looping a failed state
        .filter(newForm => !this.pendingForms.has(newForm.id))
        // only recover if the form has the same phx-change value
        .filter(newForm => oldForms[newForm.id].getAttribute(phxChange) === newForm.getAttribute(phxChange))
        .map(newForm => {
          return [oldForms[newForm.id], newForm]
        })

    if(formsToRecover.length === 0){
      return callback()
    }

    formsToRecover.forEach(([oldForm, newForm], i) => {
      this.pendingForms.add(newForm.id)
      // it is important to use the firstElementChild of the template content
      // because when traversing a documentFragment using parentNode, we won't ever arrive at
      // the fragment; as the template is always a LiveView, we can be sure that there is only
      // one child on the root level
      this.pushFormRecovery(oldForm, newForm, template.content.firstElementChild, () => {
        this.pendingForms.delete(newForm.id)
        // we only call the callback once all forms have been recovered
        if(i === formsToRecover.length - 1){
          callback()
        }
      })
    })
  }

  getChildById(id){ return this.root.children[this.id][id] }

  getDescendentByEl(el){
    if(el.id === this.id){
      return this
    } else {
      return this.children[el.getAttribute(PHX_PARENT_ID)]?.[el.id]
    }
  }

  destroyDescendent(id){
    for(let parentId in this.root.children){
      for(let childId in this.root.children[parentId]){
        if(childId === id){ return this.root.children[parentId][childId].destroy() }
      }
    }
  }

  joinChild(el){
    let child = this.getChildById(el.id)
    if(!child){
      let view = new View(el, this.liveSocket, this)
      this.root.children[this.id][view.id] = view
      view.join()
      this.childJoins++
      return true
    }
  }

  isJoinPending(){ return this.joinPending }

  ackJoin(_child){
    this.childJoins--

    if(this.childJoins === 0){
      if(this.parent){
        this.parent.ackJoin(this)
      } else {
        this.onAllChildJoinsComplete()
      }
    }
  }

  onAllChildJoinsComplete(){
    // we can clear pending form recoveries now that we've joined.
    // They either all resolved or were abandoned
    this.pendingForms.clear()
    // we can also clear the formsForRecovery object to not keep old form elements around
    this.formsForRecovery = {}
    this.joinCallback(() => {
      this.pendingJoinOps.forEach(([view, op]) => {
        if(!view.isDestroyed()){ op() }
      })
      this.pendingJoinOps = []
    })
  }

  update(diff, events){
    if(this.isJoinPending() || (this.liveSocket.hasPendingLink() && this.root.isMain())){
      return this.pendingDiffs.push({diff, events})
    }

    this.rendered.mergeDiff(diff)
    let phxChildrenAdded = false

    // When the diff only contains component diffs, then walk components
    // and patch only the parent component containers found in the diff.
    // Otherwise, patch entire LV container.
    if(this.rendered.isComponentOnlyDiff(diff)){
      this.liveSocket.time("component patch complete", () => {
        let parentCids = DOM.findExistingParentCIDs(this.el, this.rendered.componentCIDs(diff))
        parentCids.forEach(parentCID => {
          if(this.componentPatch(this.rendered.getComponent(diff, parentCID), parentCID)){ phxChildrenAdded = true }
        })
      })
    } else if(!isEmpty(diff)){
      this.liveSocket.time("full patch complete", () => {
        let [html, streams] = this.renderContainer(diff, "update")
        let patch = new DOMPatch(this, this.el, this.id, html, streams, null)
        phxChildrenAdded = this.performPatch(patch, true)
      })
    }

    this.liveSocket.dispatchEvents(events)
    if(phxChildrenAdded){ this.joinNewChildren() }
  }

  renderContainer(diff, kind){
    return this.liveSocket.time(`toString diff (${kind})`, () => {
      let tag = this.el.tagName
      // Don't skip any component in the diff nor any marked as pruned
      // (as they may have been added back)
      let cids = diff ? this.rendered.componentCIDs(diff) : null
      let [html, streams] = this.rendered.toString(cids)
      return [`<${tag}>${html}</${tag}>`, streams]
    })
  }

  componentPatch(diff, cid){
    if(isEmpty(diff)) return false
    let [html, streams] = this.rendered.componentToString(cid)
    let patch = new DOMPatch(this, this.el, this.id, html, streams, cid)
    let childrenAdded = this.performPatch(patch, true)
    return childrenAdded
  }

  getHook(el){ return this.viewHooks[ViewHook.elementID(el)] }

  addHook(el){
    let hookElId = ViewHook.elementID(el)

    if(hookElId && !this.viewHooks[hookElId]){
      // hook created, but not attached (createHook for web component)
      let hook = DOM.getCustomElHook(el) || logError(`no hook found for custom element: ${el.id}`)
      this.viewHooks[hookElId] = hook
      hook.__attachView(this)
      return hook
    }
    else if(hookElId || !el.getAttribute){
      // no hook found
      return
    } else {
      // new hook found with phx-hook attribute
      let hookName = el.getAttribute(`data-phx-${PHX_HOOK}`) || el.getAttribute(this.binding(PHX_HOOK))
      if(hookName && !this.ownsElement(el)){ return }
      let callbacks = this.liveSocket.getHookCallbacks(hookName)

      if(callbacks){
        if(!el.id){ logError(`no DOM ID for hook "${hookName}". Hooks require a unique ID on each element.`, el) }
        let hook = new ViewHook(this, el, callbacks)
        this.viewHooks[ViewHook.elementID(hook.el)] = hook
        return hook
      } else if(hookName !== null){
        logError(`unknown hook found for "${hookName}"`, el)
      }
    }
  }

  destroyHook(hook){
    // __destroyed clears the elementID from the hook, therefore
    // we need to get it before calling __destroyed
    const hookId = ViewHook.elementID(hook.el)
    hook.__destroyed()
    hook.__cleanup__()
    delete this.viewHooks[hookId]
  }

  applyPendingUpdates(){
    this.pendingDiffs.forEach(({diff, events}) => this.update(diff, events))
    this.pendingDiffs = []
    this.eachChild(child => child.applyPendingUpdates())
  }

  eachChild(callback){
    let children = this.root.children[this.id] || {}
    for(let id in children){ callback(this.getChildById(id)) }
  }

  onChannel(event, cb){
    this.liveSocket.onChannel(this.channel, event, resp => {
      if(this.isJoinPending()){
        this.root.pendingJoinOps.push([this, () => cb(resp)])
      } else {
        this.liveSocket.requestDOMUpdate(() => cb(resp))
      }
    })
  }

  bindChannel(){
    // The diff event should be handled by the regular update operations.
    // All other operations are queued to be applied only after join.
    this.liveSocket.onChannel(this.channel, "diff", (rawDiff) => {
      this.liveSocket.requestDOMUpdate(() => {
        this.applyDiff("update", rawDiff, ({diff, events}) => this.update(diff, events))
      })
    })
    this.onChannel("redirect", ({to, flash}) => this.onRedirect({to, flash}))
    this.onChannel("live_patch", (redir) => this.onLivePatch(redir))
    this.onChannel("live_redirect", (redir) => this.onLiveRedirect(redir))
    this.channel.onError(reason => this.onError(reason))
    this.channel.onClose(reason => this.onClose(reason))
  }

  destroyAllChildren(){ this.eachChild(child => child.destroy()) }

  onLiveRedirect(redir){
    let {to, kind, flash} = redir
    let url = this.expandURL(to)
    let e = new CustomEvent("phx:server-navigate", {detail: {to, kind, flash}})
    this.liveSocket.historyRedirect(e, url, kind, flash)
  }

  onLivePatch(redir){
    let {to, kind} = redir
    this.href = this.expandURL(to)
    this.liveSocket.historyPatch(to, kind)
  }

  expandURL(to){
    return to.startsWith("/") ? `${window.location.protocol}//${window.location.host}${to}` : to
  }

  onRedirect({to, flash, reloadToken}){ this.liveSocket.redirect(to, flash, reloadToken) }

  isDestroyed(){ return this.destroyed }

  joinDead(){ this.isDead = true }

  joinPush(){
    this.joinPush = this.joinPush || this.channel.join()
    return this.joinPush
  }

  join(callback){
    this.showLoader(this.liveSocket.loaderTimeout)
    this.bindChannel()
    if(this.isMain()){
      this.stopCallback = this.liveSocket.withPageLoading({to: this.href, kind: "initial"})
    }
    this.joinCallback = (onDone) => {
      onDone = onDone || function(){}
      callback ? callback(this.joinCount, onDone) : onDone()
    }

    this.wrapPush(() => this.channel.join(), {
      ok: (resp) => this.liveSocket.requestDOMUpdate(() => this.onJoin(resp)),
      error: (error) => this.onJoinError(error),
      timeout: () => this.onJoinError({reason: "timeout"})
    })
  }

  onJoinError(resp){
    if(resp.reason === "reload"){
      this.log("error", () => [`failed mount with ${resp.status}. Falling back to page reload`, resp])
      this.onRedirect({to: this.root.href, reloadToken: resp.token})
      return
    } else if(resp.reason === "unauthorized" || resp.reason === "stale"){
      this.log("error", () => ["unauthorized live_redirect. Falling back to page request", resp])
      this.onRedirect({to: this.root.href})
      return
    }
    if(resp.redirect || resp.live_redirect){
      this.joinPending = false
      this.channel.leave()
    }
    if(resp.redirect){ return this.onRedirect(resp.redirect) }
    if(resp.live_redirect){ return this.onLiveRedirect(resp.live_redirect) }
    this.log("error", () => ["unable to join", resp])
    if(this.isMain()){
      this.displayError([PHX_LOADING_CLASS, PHX_ERROR_CLASS, PHX_SERVER_ERROR_CLASS])
      if(this.liveSocket.isConnected()){ this.liveSocket.reloadWithJitter(this) }
    } else {
      if(this.joinAttempts >= MAX_CHILD_JOIN_ATTEMPTS){
        // put the root review into permanent error state, but don't destroy it as it can remain active
        this.root.displayError([PHX_LOADING_CLASS, PHX_ERROR_CLASS, PHX_SERVER_ERROR_CLASS])
        this.log("error", () => [`giving up trying to mount after ${MAX_CHILD_JOIN_ATTEMPTS} tries`, resp])
        this.destroy()
      }
      let trueChildEl = DOM.byId(this.el.id)
      if(trueChildEl){
        DOM.mergeAttrs(trueChildEl, this.el)
        this.displayError([PHX_LOADING_CLASS, PHX_ERROR_CLASS, PHX_SERVER_ERROR_CLASS])
        this.el = trueChildEl
      } else {
        this.destroy()
      }
    }
  }

  onClose(reason){
    if(this.isDestroyed()){ return }
    if(this.isMain() && this.liveSocket.hasPendingLink() && reason !== "leave"){
      return this.liveSocket.reloadWithJitter(this)
    }
    this.destroyAllChildren()
    this.liveSocket.dropActiveElement(this)
    // document.activeElement can be null in Internet Explorer 11
    if(document.activeElement){ document.activeElement.blur() }
    if(this.liveSocket.isUnloaded()){
      this.showLoader(BEFORE_UNLOAD_LOADER_TIMEOUT)
    }
  }

  onError(reason){
    this.onClose(reason)
    if(this.liveSocket.isConnected()){ this.log("error", () => ["view crashed", reason]) }
    if(!this.liveSocket.isUnloaded()){
      if(this.liveSocket.isConnected()){
        this.displayError([PHX_LOADING_CLASS, PHX_ERROR_CLASS, PHX_SERVER_ERROR_CLASS])
      } else {
        this.displayError([PHX_LOADING_CLASS, PHX_ERROR_CLASS, PHX_CLIENT_ERROR_CLASS])
      }
    }
  }

  displayError(classes){
    if(this.isMain()){ DOM.dispatchEvent(window, "phx:page-loading-start", {detail: {to: this.href, kind: "error"}}) }
    this.showLoader()
    this.setContainerClasses(...classes)
    this.execAll(this.binding("disconnected"))
  }

  wrapPush(callerPush, receives){
    let latency = this.liveSocket.getLatencySim()
    let withLatency = latency ?
      (cb) => setTimeout(() => !this.isDestroyed() && cb(), latency) :
      (cb) => !this.isDestroyed() && cb()

    withLatency(() => {
      callerPush()
        .receive("ok", resp => withLatency(() => receives.ok && receives.ok(resp)))
        .receive("error", reason => withLatency(() => receives.error && receives.error(reason)))
        .receive("timeout", () => withLatency(() => receives.timeout && receives.timeout()))
    })
  }

  pushWithReply(refGenerator, event, payload){
    if(!this.isConnected()){ return Promise.reject({error: "noconnection"}) }

    let [ref, [el], opts] = refGenerator ? refGenerator() : [null, [], {}]
    let oldJoinCount = this.joinCount
    let onLoadingDone = function(){}
    if(opts.page_loading){
      onLoadingDone = this.liveSocket.withPageLoading({kind: "element", target: el})
    }

    if(typeof (payload.cid) !== "number"){ delete payload.cid }

    return new Promise((resolve, reject) => {
      this.wrapPush(() => this.channel.push(event, payload, PUSH_TIMEOUT), {
        ok: (resp) => {
          if(ref !== null){ this.lastAckRef = ref }
          let finish = (hookReply) => {
            if(resp.redirect){ this.onRedirect(resp.redirect) }
            if(resp.live_patch){ this.onLivePatch(resp.live_patch) }
            if(resp.live_redirect){ this.onLiveRedirect(resp.live_redirect) }
            onLoadingDone()
            resolve({resp: resp, reply: hookReply})
          }
          if(resp.diff){
            this.liveSocket.requestDOMUpdate(() => {
              this.applyDiff("update", resp.diff, ({diff, reply, events}) => {
                if(ref !== null){
                  this.undoRefs(ref, payload.event)
                }
                this.update(diff, events)
                finish(reply)
              })
            })
          } else {
            if(ref !== null){ this.undoRefs(ref, payload.event) }
            finish(null)
          }
        },
        error: (reason) => reject({error: reason}),
        timeout: () => {
          reject({timeout: true})
          if(this.joinCount === oldJoinCount){
            this.liveSocket.reloadWithJitter(this, () => {
              this.log("timeout", () => ["received timeout while communicating with server. Falling back to hard refresh for recovery"])
            })
          }
        }
      })
    })
  }

  undoRefs(ref, phxEvent, onlyEls){
    if(!this.isConnected()){ return } // exit if external form triggered
    let selector = `[${PHX_REF_SRC}="${this.refSrc()}"]`

    if(onlyEls){
      onlyEls = new Set(onlyEls)
      DOM.all(document, selector, parent => {
        if(onlyEls && !onlyEls.has(parent)){ return }
        // undo any child refs within parent first
        DOM.all(parent, selector, child => this.undoElRef(child, ref, phxEvent))
        this.undoElRef(parent, ref, phxEvent)
      })
    } else {
      DOM.all(document, selector, el => this.undoElRef(el, ref, phxEvent))
    }
  }

  undoElRef(el, ref, phxEvent){
    let elRef = new ElementRef(el)

    elRef.maybeUndo(ref, phxEvent, clonedTree => {
      let hook = this.triggerBeforeUpdateHook(el, clonedTree)
      DOMPatch.patchWithClonedTree(el, clonedTree, this.liveSocket)
      DOM.all(el, `[${PHX_REF_SRC}="${this.refSrc()}"]`, child => this.undoElRef(child, ref, phxEvent))
      this.execNewMounted(el)
      if(hook){ hook.__updated() }
    })
  }

  refSrc(){ return this.el.id }

  putRef(elements, phxEvent, eventType, opts = {}){
    let newRef = this.ref++
    let disableWith = this.binding(PHX_DISABLE_WITH)
    if(opts.loading){
      let loadingEls = DOM.all(document, opts.loading).map(el => {
        return {el, lock: true, loading: true}
      })
      elements = elements.concat(loadingEls)
    }

    for(let {el, lock, loading} of elements){
      if(!lock && !loading){ throw new Error("putRef requires lock or loading") }
      el.setAttribute(PHX_REF_SRC, this.refSrc())
      if(loading){ el.setAttribute(PHX_REF_LOADING, newRef) }
      if(lock){ el.setAttribute(PHX_REF_LOCK, newRef) }

      if(!loading || (opts.submitter && !(el === opts.submitter || el === opts.form))){ continue }

      let lockCompletePromise = new Promise(resolve => {
        el.addEventListener(`phx:undo-lock:${newRef}`, () => resolve(detail), {once: true})
      })

      let loadingCompletePromise = new Promise(resolve => {
        el.addEventListener(`phx:undo-loading:${newRef}`, () => resolve(detail), {once: true})
      })

      el.classList.add(`phx-${eventType}-loading`)
      let disableText = el.getAttribute(disableWith)
      if(disableText !== null){
        if(!el.getAttribute(PHX_DISABLE_WITH_RESTORE)){
          el.setAttribute(PHX_DISABLE_WITH_RESTORE, el.innerText)
        }
        if(disableText !== ""){ el.innerText = disableText }
        // PHX_DISABLED could have already been set in disableForm
        el.setAttribute(PHX_DISABLED, el.getAttribute(PHX_DISABLED) || el.disabled)
        el.setAttribute("disabled", "")
      }

      let detail = {
        event: phxEvent,
        eventType: eventType,
        ref: newRef,
        isLoading: loading,
        isLocked: lock,
        lockElements: elements.filter(({lock}) => lock).map(({el}) => el),
        loadingElements: elements.filter(({loading}) => loading).map(({el}) => el),
        unlock: (els) => {
          els = Array.isArray(els) ? els : [els]
          this.undoRefs(newRef, phxEvent, els)
        },
        lockComplete: lockCompletePromise,
        loadingComplete: loadingCompletePromise,
        lock: (lockEl) => {
          return new Promise(resolve => {
            if(this.isAcked(newRef)){ return resolve(detail) }
            lockEl.setAttribute(PHX_REF_LOCK, newRef)
            lockEl.setAttribute(PHX_REF_SRC, this.refSrc())
            lockEl.addEventListener(`phx:lock-stop:${newRef}`, () => resolve(detail), {once: true})
          })
        }
      }
      el.dispatchEvent(new CustomEvent("phx:push", {
        detail: detail,
        bubbles: true,
        cancelable: false
      }))
      if(phxEvent){
        el.dispatchEvent(new CustomEvent(`phx:push:${phxEvent}`, {
          detail: detail,
          bubbles: true,
          cancelable: false
        }))
      }
    }
    return [newRef, elements.map(({el}) => el), opts]
  }

  isAcked(ref){ return this.lastAckRef !== null && this.lastAckRef >= ref }

  componentID(el){
    let cid = el.getAttribute && el.getAttribute(PHX_COMPONENT)
    return cid ? parseInt(cid) : null
  }

  targetComponentID(target, targetCtx, opts = {}){
    if(isCid(targetCtx)){ return targetCtx }

    let cidOrSelector = opts.target || target.getAttribute(this.binding("target"))
    if(isCid(cidOrSelector)){
      return parseInt(cidOrSelector)
    } else if(targetCtx && (cidOrSelector !== null || opts.target)){
      return this.closestComponentID(targetCtx)
    } else {
      return null
    }
  }

  closestComponentID(targetCtx){
    if(isCid(targetCtx)){
      return targetCtx
    } else if(targetCtx){
      return maybe(targetCtx.closest(`[${PHX_COMPONENT}]`), el => this.ownsElement(el) && this.componentID(el))
    } else {
      return null
    }
  }

  pushHookEvent(el, targetCtx, event, payload, onReply){
    if(!this.isConnected()){
      this.log("hook", () => ["unable to push hook event. LiveView not connected", event, payload])
      return false
    }
    let [ref, els, opts] = this.putRef([{el, loading: true, lock: true}], event, "hook")
    this.pushWithReply(() => [ref, els, opts], "event", {
      type: "hook",
      event: event,
      value: payload,
      cid: this.closestComponentID(targetCtx)
    }).then(({resp: _resp, reply: hookReply}) => onReply(hookReply, ref))

    return ref
  }

  extractMeta(el, meta, value){
    let prefix = this.binding("value-")
    for(let i = 0; i < el.attributes.length; i++){
      if(!meta){ meta = {} }
      let name = el.attributes[i].name
      if(name.startsWith(prefix)){ meta[name.replace(prefix, "")] = el.getAttribute(name) }
    }
    if(el.value !== undefined && !(el instanceof HTMLFormElement)){
      if(!meta){ meta = {} }
      meta.value = el.value

      if(el.tagName === "INPUT" && CHECKABLE_INPUTS.indexOf(el.type) >= 0 && !el.checked){
        delete meta.value
      }
    }
    if(value){
      if(!meta){ meta = {} }
      for(let key in value){ meta[key] = value[key] }
    }
    return meta
  }

  pushEvent(type, el, targetCtx, phxEvent, meta, opts = {}, onReply){
    this.pushWithReply(() => this.putRef([{el, loading: true, lock: true}], phxEvent, type, opts), "event", {
      type: type,
      event: phxEvent,
      value: this.extractMeta(el, meta, opts.value),
      cid: this.targetComponentID(el, targetCtx, opts)
    }).then(({reply}) => onReply && onReply(reply))
  }

  pushFileProgress(fileEl, entryRef, progress, onReply = function (){ }){
    this.liveSocket.withinOwners(fileEl.form, (view, targetCtx) => {
      view.pushWithReply(null, "progress", {
        event: fileEl.getAttribute(view.binding(PHX_PROGRESS)),
        ref: fileEl.getAttribute(PHX_UPLOAD_REF),
        entry_ref: entryRef,
        progress: progress,
        cid: view.targetComponentID(fileEl.form, targetCtx)
      }).then(({resp}) => onReply(resp))
    })
  }

  pushInput(inputEl, targetCtx, forceCid, phxEvent, opts, callback){
    if(!inputEl.form){
      throw new Error("form events require the input to be inside a form")
    }

    let uploads
    let cid = isCid(forceCid) ? forceCid : this.targetComponentID(inputEl.form, targetCtx, opts)
    let refGenerator = () => {
      return this.putRef([
        {el: inputEl, loading: true, lock: true},
        {el: inputEl.form, loading: true, lock: true}
      ], phxEvent, "change", opts)
    }
    let formData
    let meta  = this.extractMeta(inputEl.form)
    if(inputEl instanceof HTMLButtonElement){ meta.submitter = inputEl }
    if(inputEl.getAttribute(this.binding("change"))){
      formData = serializeForm(inputEl.form, {_target: opts._target, ...meta}, [inputEl.name])
    } else {
      formData = serializeForm(inputEl.form, {_target: opts._target, ...meta})
    }
    if(DOM.isUploadInput(inputEl) && inputEl.files && inputEl.files.length > 0){
      LiveUploader.trackFiles(inputEl, Array.from(inputEl.files))
    }
    uploads = LiveUploader.serializeUploads(inputEl)

    let event = {
      type: "form",
      event: phxEvent,
      value: formData,
      uploads: uploads,
      cid: cid
    }
    this.pushWithReply(refGenerator, "event", event).then(({resp}) => {
      if(DOM.isUploadInput(inputEl) && DOM.isAutoUpload(inputEl)){
        if(LiveUploader.filesAwaitingPreflight(inputEl).length > 0){
          let [ref, _els] = refGenerator()
          this.undoRefs(ref, phxEvent, [inputEl.form])
          this.uploadFiles(inputEl.form, phxEvent, targetCtx, ref, cid, (_uploads) => {
            callback && callback(resp)
            this.triggerAwaitingSubmit(inputEl.form, phxEvent)
            this.undoRefs(ref, phxEvent)
          })
        }
      } else {
        callback && callback(resp)
      }
    })
  }

  triggerAwaitingSubmit(formEl, phxEvent){
    let awaitingSubmit = this.getScheduledSubmit(formEl)
    if(awaitingSubmit){
      let [_el, _ref, _opts, callback] = awaitingSubmit
      this.cancelSubmit(formEl, phxEvent)
      callback()
    }
  }

  getScheduledSubmit(formEl){
    return this.formSubmits.find(([el, _ref, _opts, _callback]) => el.isSameNode(formEl))
  }

  scheduleSubmit(formEl, ref, opts, callback){
    if(this.getScheduledSubmit(formEl)){ return true }
    this.formSubmits.push([formEl, ref, opts, callback])
  }

  cancelSubmit(formEl, phxEvent){
    this.formSubmits = this.formSubmits.filter(([el, ref, _opts, _callback]) => {
      if(el.isSameNode(formEl)){
        this.undoRefs(ref, phxEvent)
        return false
      } else {
        return true
      }
    })
  }

  disableForm(formEl, phxEvent, opts = {}){
    let filterIgnored = el => {
      let userIgnored = closestPhxBinding(el, `${this.binding(PHX_UPDATE)}=ignore`, el.form)
      return !(userIgnored || closestPhxBinding(el, "data-phx-update=ignore", el.form))
    }
    let filterDisables = el => {
      return el.hasAttribute(this.binding(PHX_DISABLE_WITH))
    }
    let filterButton = el => el.tagName == "BUTTON"

    let filterInput = el => ["INPUT", "TEXTAREA", "SELECT"].includes(el.tagName)

    let formElements = Array.from(formEl.elements)
    let disables = formElements.filter(filterDisables)
    let buttons = formElements.filter(filterButton).filter(filterIgnored)
    let inputs = formElements.filter(filterInput).filter(filterIgnored)

    buttons.forEach(button => {
      button.setAttribute(PHX_DISABLED, button.disabled)
      button.disabled = true
    })
    inputs.forEach(input => {
      input.setAttribute(PHX_READONLY, input.readOnly)
      input.readOnly = true
      if(input.files){
        input.setAttribute(PHX_DISABLED, input.disabled)
        input.disabled = true
      }
    })
    let formEls = disables.concat(buttons).concat(inputs).map(el => {
      return {el, loading: true, lock: true}
    })

    // we reverse the order so form children are already locked by the time
    // the form is locked
    let els = [{el: formEl, loading: true, lock: false}].concat(formEls).reverse()
    return this.putRef(els, phxEvent, "submit", opts)
  }

  pushFormSubmit(formEl, targetCtx, phxEvent, submitter, opts, onReply){
    let refGenerator = () => this.disableForm(formEl, phxEvent, {
      ...opts,
      form: formEl,
      submitter: submitter
    })
    let cid = this.targetComponentID(formEl, targetCtx)
    if(LiveUploader.hasUploadsInProgress(formEl)){
      let [ref, _els] = refGenerator()
      let push = () => this.pushFormSubmit(formEl, targetCtx, phxEvent, submitter, opts, onReply)
      return this.scheduleSubmit(formEl, ref, opts, push)
    } else if(LiveUploader.inputsAwaitingPreflight(formEl).length > 0){
      let [ref, els] = refGenerator()
      let proxyRefGen = () => [ref, els, opts]
      this.uploadFiles(formEl, phxEvent, targetCtx, ref, cid, (_uploads) => {
        // if we still having pending preflights it means we have invalid entries
        // and the phx-submit cannot be completed
        if(LiveUploader.inputsAwaitingPreflight(formEl).length > 0){
          return this.undoRefs(ref, phxEvent)
        }
        let meta = this.extractMeta(formEl)
        let formData = serializeForm(formEl, {submitter, ...meta})
        this.pushWithReply(proxyRefGen, "event", {
          type: "form",
          event: phxEvent,
          value: formData,
          cid: cid
        }).then(({resp}) => onReply(resp))
      })
    } else if(!(formEl.hasAttribute(PHX_REF_SRC) && formEl.classList.contains("phx-submit-loading"))){
      let meta = this.extractMeta(formEl)
      let formData = serializeForm(formEl, {submitter, ...meta})
      this.pushWithReply(refGenerator, "event", {
        type: "form",
        event: phxEvent,
        value: formData,
        cid: cid
      }).then(({resp}) => onReply(resp))
    }
  }

  uploadFiles(formEl, phxEvent, targetCtx, ref, cid, onComplete){
    let joinCountAtUpload = this.joinCount
    let inputEls = LiveUploader.activeFileInputs(formEl)
    let numFileInputsInProgress = inputEls.length

    // get each file input
    inputEls.forEach(inputEl => {
      let uploader = new LiveUploader(inputEl, this, () => {
        numFileInputsInProgress--
        if(numFileInputsInProgress === 0){ onComplete() }
      })

      let entries = uploader.entries().map(entry => entry.toPreflightPayload())

      if(entries.length === 0){
        numFileInputsInProgress--
        return
      }

      let payload = {
        ref: inputEl.getAttribute(PHX_UPLOAD_REF),
        entries: entries,
        cid: this.targetComponentID(inputEl.form, targetCtx)
      }

      this.log("upload", () => ["sending preflight request", payload])

      this.pushWithReply(null, "allow_upload", payload).then(({resp}) => {
        this.log("upload", () => ["got preflight response", resp])
        // the preflight will reject entries beyond the max entries
        // so we error and cancel entries on the client that are missing from the response
        uploader.entries().forEach(entry => {
          if(resp.entries && !resp.entries[entry.ref]){
            this.handleFailedEntryPreflight(entry.ref, "failed preflight", uploader)
          }
        })
        // for auto uploads, we may have an empty entries response from the server
        // for form submits that contain invalid entries
        if(resp.error || Object.keys(resp.entries).length === 0){
          this.undoRefs(ref, phxEvent)
          let errors = resp.error || []
          errors.map(([entry_ref, reason]) => {
            this.handleFailedEntryPreflight(entry_ref, reason, uploader)
          })
        } else {
          let onError = (callback) => {
            this.channel.onError(() => {
              if(this.joinCount === joinCountAtUpload){ callback() }
            })
          }
          uploader.initAdapterUpload(resp, onError, this.liveSocket)
        }
      })
    })
  }

  handleFailedEntryPreflight(uploadRef, reason, uploader){
    if(uploader.isAutoUpload()){
      // uploadRef may be top level upload config ref or entry ref
      let entry = uploader.entries().find(entry => entry.ref === uploadRef.toString())
      if(entry){ entry.cancel() }
    } else {
      uploader.entries().map(entry => entry.cancel())
    }
    this.log("upload", () => [`error for entry ${uploadRef}`, reason])
  }

  dispatchUploads(targetCtx, name, filesOrBlobs){
    let targetElement = this.targetCtxElement(targetCtx) || this.el
    let inputs = DOM.findUploadInputs(targetElement).filter(el => el.name === name)
    if(inputs.length === 0){ logError(`no live file inputs found matching the name "${name}"`) }
    else if(inputs.length > 1){ logError(`duplicate live file inputs found matching the name "${name}"`) }
    else { DOM.dispatchEvent(inputs[0], PHX_TRACK_UPLOADS, {detail: {files: filesOrBlobs}}) }
  }

  targetCtxElement(targetCtx){
    if(isCid(targetCtx)){
      let [target] = DOM.findComponentNodeList(this.el, targetCtx)
      return target
    } else if(targetCtx){
      return targetCtx
    } else {
      return null
    }
  }

  pushFormRecovery(oldForm, newForm, templateDom, callback){
    // we are only recovering forms inside the current view, therefore it is safe to
    // skip withinOwners here and always use this when referring to the view
    const phxChange = this.binding("change")
    const phxTarget = newForm.getAttribute(this.binding("target")) || newForm
    const phxEvent = newForm.getAttribute(this.binding(PHX_AUTO_RECOVER)) || newForm.getAttribute(this.binding("change"))
    const inputs = Array.from(oldForm.elements).filter(el => DOM.isFormInput(el) && el.name && !el.hasAttribute(phxChange))
    if(inputs.length === 0){ return }

    // we must clear tracked uploads before recovery as they no longer have valid refs
    inputs.forEach(input => input.hasAttribute(PHX_UPLOAD_REF) && LiveUploader.clearFiles(input))
    // pushInput assumes that there is a source element that initiated the change;
    // because this is not the case when we recover forms, we provide the first input we find
    let input = inputs.find(el => el.type !== "hidden") || inputs[0]

    // in the case that there are multiple targets, we count the number of pending recovery events
    // and only call the callback once all events have been processed
    let pending = 0
    // withinTargets(phxTarget, callback, dom, viewEl)
    this.withinTargets(phxTarget, (targetView, targetCtx) => {
      const cid = this.targetComponentID(newForm, targetCtx)
      pending++
      let e = new CustomEvent("phx:form-recovery", {detail: {sourceElement: oldForm}})
      JS.exec(e, "change", phxEvent, this, input, ["push", {
        _target: input.name,
        targetView,
        targetCtx,
        newCid: cid,
        callback: () => {
          pending--
          if(pending === 0){ callback() }
        }
      }])
    }, templateDom, templateDom)
  }

  pushLinkPatch(e, href, targetEl, callback){
    let linkRef = this.liveSocket.setPendingLink(href)
    // only add loading states if event is trusted (it was triggered by user, such as click) and
    // it's not a forward/back navigation from popstate
    let loading = e.isTrusted && e.type !== "popstate"
    let refGen = targetEl ? () => this.putRef([{el: targetEl, loading: loading, lock: true}], null, "click") : null
    let fallback = () => this.liveSocket.redirect(window.location.href)
    let url = href.startsWith("/") ? `${location.protocol}//${location.host}${href}` : href

    this.pushWithReply(refGen, "live_patch", {url}).then(
      ({resp}) => {
        this.liveSocket.requestDOMUpdate(() => {
          if(resp.link_redirect){
            this.liveSocket.replaceMain(href, null, callback, linkRef)
          } else {
            if(this.liveSocket.commitPendingLink(linkRef)){
              this.href = href
            }
            this.applyPendingUpdates()
            callback && callback(linkRef)
          }
        })
      },
      ({error: _error, timeout: _timeout}) => fallback()
    )
  }

  getFormsForRecovery(){
    if(this.joinCount === 0){ return {} }

    let phxChange = this.binding("change")

    return DOM.all(this.el, `form[${phxChange}]`)
      .filter(form => form.id)
      .filter(form => form.elements.length > 0)
      .filter(form => form.getAttribute(this.binding(PHX_AUTO_RECOVER)) !== "ignore")
      .map(form => form.cloneNode(true))
      .reduce((acc, form) => {
        acc[form.id] = form
        return acc
      }, {})
  }

  maybePushComponentsDestroyed(destroyedCIDs){
    let willDestroyCIDs = destroyedCIDs.filter(cid => {
      return DOM.findComponentNodeList(this.el, cid).length === 0
    })

    if(willDestroyCIDs.length > 0){
      // we must reset the render change tracking for cids that
      // could be added back from the server so we don't skip them
      willDestroyCIDs.forEach(cid => this.rendered.resetRender(cid))

      this.pushWithReply(null, "cids_will_destroy", {cids: willDestroyCIDs}).then(() => {
        // we must wait for pending transitions to complete before determining
        // if the cids were added back to the DOM in the meantime (#3139)
        this.liveSocket.requestDOMUpdate(() => {
          // See if any of the cids we wanted to destroy were added back,
          // if they were added back, we don't actually destroy them.
          let completelyDestroyCIDs = willDestroyCIDs.filter(cid => {
            return DOM.findComponentNodeList(this.el, cid).length === 0
          })

          if(completelyDestroyCIDs.length > 0){
            this.pushWithReply(null, "cids_destroyed", {cids: completelyDestroyCIDs}).then(({resp}) => {
              this.rendered.pruneCIDs(resp.cids)
            })
          }
        })
      })
    }
  }

  ownsElement(el){
    let parentViewEl = el.closest(PHX_VIEW_SELECTOR)
    return el.getAttribute(PHX_PARENT_ID) === this.id ||
      (parentViewEl && parentViewEl.id === this.id) ||
      (!parentViewEl && this.isDead)
  }

  submitForm(form, targetCtx, phxEvent, submitter, opts = {}){
    DOM.putPrivate(form, PHX_HAS_SUBMITTED, true)
    const inputs = Array.from(form.elements)
    inputs.forEach(input => DOM.putPrivate(input, PHX_HAS_SUBMITTED, true))
    this.liveSocket.blurActiveElement(this)
    this.pushFormSubmit(form, targetCtx, phxEvent, submitter, opts, () => {
      this.liveSocket.restorePreviouslyActiveFocus()
    })
  }

  binding(kind){ return this.liveSocket.binding(kind) }
}<|MERGE_RESOLUTION|>--- conflicted
+++ resolved
@@ -9,11 +9,7 @@
   PHX_DISABLE_WITH_RESTORE,
   PHX_DISABLED,
   PHX_LOADING_CLASS,
-<<<<<<< HEAD
-  PHX_EVENT_CLASSES,
   PHX_CUSTOM_EVENTS,
-=======
->>>>>>> 4835a519
   PHX_ERROR_CLASS,
   PHX_CLIENT_ERROR_CLASS,
   PHX_SERVER_ERROR_CLASS,
