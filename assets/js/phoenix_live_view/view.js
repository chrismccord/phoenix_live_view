import {
  BEFORE_UNLOAD_LOADER_TIMEOUT,
  CHECKABLE_INPUTS,
  CONSECUTIVE_RELOADS,
  PHX_AUTO_RECOVER,
  PHX_COMPONENT,
  PHX_CONNECTED_CLASS,
  PHX_DISABLE_WITH,
  PHX_DISABLE_WITH_RESTORE,
  PHX_DISABLED,
  PHX_DISCONNECTED_CLASS,
  PHX_EVENT_CLASSES,
  PHX_ERROR_CLASS,
  PHX_FEEDBACK_FOR,
  PHX_HAS_SUBMITTED,
  PHX_HOOK,
  PHX_PAGE_LOADING,
  PHX_PARENT_ID,
  PHX_PROGRESS,
  PHX_READONLY,
  PHX_REF,
  PHX_REF_SRC,
  PHX_ROOT_ID,
  PHX_SESSION,
  PHX_STATIC,
  PHX_TRACK_STATIC,
  PHX_TRACK_UPLOADS,
  PHX_UPDATE,
  PHX_UPLOAD_REF,
  PHX_VIEW_SELECTOR,
  PHX_MAIN,
  PHX_MOUNTED,
  PUSH_TIMEOUT,
} from "./constants"

import {
  clone,
  closestPhxBinding,
  isEmpty,
  isEqualObj,
  logError,
  maybe,
  isCid,
} from "./utils"

import Browser from "./browser"
import DOM from "./dom"
import DOMPatch from "./dom_patch"
import LiveUploader from "./live_uploader"
import Rendered from "./rendered"
import ViewHook from "./view_hook"
import JS from "./js"

let serializeForm = (form, meta, onlyNames = []) => {
  let formData = new FormData(form)
  let toRemove = []

  formData.forEach((val, key, _index) => {
    if(val instanceof File){ toRemove.push(key) }
  })

  // Cleanup after building fileData
  toRemove.forEach(key => formData.delete(key))

  let params = new URLSearchParams()
  for(let [key, val] of formData.entries()){
    if(onlyNames.length === 0 || onlyNames.indexOf(key) >= 0){
      params.append(key, val)
    }
  }
  for(let metaKey in meta){ params.append(metaKey, meta[metaKey]) }

  return params.toString()
}

export default class View {
  constructor(el, liveSocket, parentView, flash, liveReferer){
    this.isDead = false
    this.liveSocket = liveSocket
    this.flash = flash
    this.parent = parentView
    this.root = parentView ? parentView.root : this
    this.el = el
    this.id = this.el.id
    this.ref = 0
    this.childJoins = 0
    this.loaderTimer = null
    this.pendingDiffs = []
    this.pruningCIDs = []
    this.redirect = false
    this.href = null
    this.joinCount = this.parent ? this.parent.joinCount - 1 : 0
    this.joinPending = true
    this.destroyed = false
    this.joinCallback = function(onDone){ onDone && onDone() }
    this.stopCallback = function(){ }
    this.pendingJoinOps = this.parent ? null : []
    this.viewHooks = {}
    this.uploaders = {}
    this.formSubmits = []
    this.children = this.parent ? null : {}
    this.root.children[this.id] = {}
    this.channel = this.liveSocket.channel(`lv:${this.id}`, () => {
      return {
        redirect: this.redirect ? this.href : undefined,
        url: this.redirect ? undefined : this.href || undefined,
        params: this.connectParams(liveReferer),
        session: this.getSession(),
        static: this.getStatic(),
        flash: this.flash,
      }
    })
  }

  setHref(href){ this.href = href }

  setRedirect(href){
    this.redirect = true
    this.href = href
  }

  isMain(){ return this.el.hasAttribute(PHX_MAIN) }

  connectParams(liveReferer){
    let params = this.liveSocket.params(this.el)
    let manifest =
      DOM.all(document, `[${this.binding(PHX_TRACK_STATIC)}]`)
        .map(node => node.src || node.href).filter(url => typeof (url) === "string")

    if(manifest.length > 0){ params["_track_static"] = manifest }
    params["_mounts"] = this.joinCount
    params["_live_referer"] = liveReferer

    return params
  }

  isConnected(){ return this.channel.canPush() }

  getSession(){ return this.el.getAttribute(PHX_SESSION) }

  getStatic(){
    let val = this.el.getAttribute(PHX_STATIC)
    return val === "" ? null : val
  }

  destroy(callback = function (){ }){
    this.destroyAllChildren()
    this.destroyed = true
    delete this.root.children[this.id]
    if(this.parent){ delete this.root.children[this.parent.id][this.id] }
    clearTimeout(this.loaderTimer)
    let onFinished = () => {
      callback()
      for(let id in this.viewHooks){
        this.destroyHook(this.viewHooks[id])
      }
    }

    DOM.markPhxChildDestroyed(this.el)

    this.log("destroyed", () => ["the child has been removed from the parent"])
    this.channel.leave()
      .receive("ok", onFinished)
      .receive("error", onFinished)
      .receive("timeout", onFinished)
  }

  setContainerClasses(...classes){
    this.el.classList.remove(
      PHX_CONNECTED_CLASS,
      PHX_DISCONNECTED_CLASS,
      PHX_ERROR_CLASS
    )
    this.el.classList.add(...classes)
  }

  showLoader(timeout){
    clearTimeout(this.loaderTimer)
    if(timeout){
      this.loaderTimer = setTimeout(() => this.showLoader(), timeout)
    } else {
      for(let id in this.viewHooks){ this.viewHooks[id].__disconnected() }
      this.setContainerClasses(PHX_DISCONNECTED_CLASS)
    }
  }

  execAll(binding){
    DOM.all(this.el, `[${binding}]`, el => this.liveSocket.execJS(el, el.getAttribute(binding)))
  }

  hideLoader(){
    clearTimeout(this.loaderTimer)
    this.setContainerClasses(PHX_CONNECTED_CLASS)
    this.execAll(this.binding("connected"))
  }

  triggerReconnected(){
    for(let id in this.viewHooks){ this.viewHooks[id].__reconnected() }
  }

  log(kind, msgCallback){
    this.liveSocket.log(this, kind, msgCallback)
  }

  transition(time, onStart, onDone = function(){}){
    this.liveSocket.transition(time, onStart, onDone)
  }

  withinTargets(phxTarget, callback){
    if(phxTarget instanceof HTMLElement || phxTarget instanceof SVGElement){
      return this.liveSocket.owner(phxTarget, view => callback(view, phxTarget))
    }

    if(isCid(phxTarget)){
      let targets = DOM.findComponentNodeList(this.el, phxTarget)
      if(targets.length === 0){
        logError(`no component found matching phx-target of ${phxTarget}`)
      } else {
        callback(this, parseInt(phxTarget))
      }
    } else {
      let targets = Array.from(document.querySelectorAll(phxTarget))
      if(targets.length === 0){ logError(`nothing found matching the phx-target selector "${phxTarget}"`) }
      targets.forEach(target => this.liveSocket.owner(target, view => callback(view, target)))
    }
  }

  applyDiff(type, rawDiff, callback){
    this.log(type, () => ["", clone(rawDiff)])
    let {diff, reply, events, title} = Rendered.extract(rawDiff)
    callback({diff, reply, events})
    if(title){ window.requestAnimationFrame(() => DOM.putTitle(title)) }
  }

  onJoin(resp){
    let {rendered, container} = resp
    if(container){
      let [tag, attrs] = container
      this.el = DOM.replaceRootContainer(this.el, tag, attrs)
    }
    this.childJoins = 0
    this.joinPending = true
    this.flash = null

    Browser.dropLocal(this.liveSocket.localStorage, window.location.pathname, CONSECUTIVE_RELOADS)
    this.applyDiff("mount", rendered, ({diff, events}) => {
      this.rendered = new Rendered(this.id, diff)
      let [html, streams] = this.renderContainer(null, "join")
      this.dropPendingRefs()
      let forms = this.formsForRecovery(html)
      this.joinCount++

      if(forms.length > 0){
        forms.forEach(([form, newForm, newCid], i) => {
          this.pushFormRecovery(form, newCid, resp => {
            if(i === forms.length - 1){
              this.onJoinComplete(resp, html, streams, events)
            }
          })
        })
      } else {
        this.onJoinComplete(resp, html, streams, events)
      }
    })
  }

  dropPendingRefs(){
    DOM.all(document, `[${PHX_REF_SRC}="${this.id}"][${PHX_REF}]`, el => {
      el.removeAttribute(PHX_REF)
      el.removeAttribute(PHX_REF_SRC)
    })
  }

  onJoinComplete({live_patch}, html, streams, events){
    // In order to provide a better experience, we want to join
    // all LiveViews first and only then apply their patches.
    if(this.joinCount > 1 || (this.parent && !this.parent.isJoinPending())){
      return this.applyJoinPatch(live_patch, html, streams, events)
    }

    // One downside of this approach is that we need to find phxChildren
    // in the html fragment, instead of directly on the DOM. The fragment
    // also does not include PHX_STATIC, so we need to copy it over from
    // the DOM.
    let newChildren = DOM.findPhxChildrenInFragment(html, this.id).filter(toEl => {
      let fromEl = toEl.id && this.el.querySelector(`[id="${toEl.id}"]`)
      let phxStatic = fromEl && fromEl.getAttribute(PHX_STATIC)
      if(phxStatic){ toEl.setAttribute(PHX_STATIC, phxStatic) }
      return this.joinChild(toEl)
    })

    if(newChildren.length === 0){
      if(this.parent){
        this.root.pendingJoinOps.push([this, () => this.applyJoinPatch(live_patch, html, streams, events)])
        this.parent.ackJoin(this)
      } else {
        this.onAllChildJoinsComplete()
        this.applyJoinPatch(live_patch, html, streams, events)
      }
    } else {
      this.root.pendingJoinOps.push([this, () => this.applyJoinPatch(live_patch, html, streams, events)])
    }
  }

  attachTrueDocEl(){
    this.el = DOM.byId(this.id)
    this.el.setAttribute(PHX_ROOT_ID, this.root.id)
  }

<<<<<<< HEAD
  execNewMounted(){
    DOM.all(this.el, `[${this.binding(PHX_HOOK)}], [data-phx-${PHX_HOOK}]`, hookEl => {
      this.maybeAddNewHook(hookEl)
    })
    DOM.all(this.el, `[${this.binding(PHX_MOUNTED)}]`, el => this.maybeMounted(el))
  }

  applyJoinPatch(live_patch, html, events){
=======
  applyJoinPatch(live_patch, html, streams, events){
>>>>>>> e84ee605
    this.attachTrueDocEl()
    let patch = new DOMPatch(this, this.el, this.id, html, streams, null)
    patch.markPrunableContentForRemoval()
    this.performPatch(patch, false)
    this.joinNewChildren()
    this.execNewMounted()

    this.joinPending = false
    this.liveSocket.dispatchEvents(events)
    this.applyPendingUpdates()

    if(live_patch){
      let {kind, to} = live_patch
      this.liveSocket.historyPatch(to, kind)
    }
    this.hideLoader()
    if(this.joinCount > 1){ this.triggerReconnected() }
    this.stopCallback()
  }

  triggerBeforeUpdateHook(fromEl, toEl){
    this.liveSocket.triggerDOM("onBeforeElUpdated", [fromEl, toEl])
    let hook = this.getHook(fromEl)
    let isIgnored = hook && DOM.isIgnored(fromEl, this.binding(PHX_UPDATE))
    if(hook && !fromEl.isEqualNode(toEl) && !(isIgnored && isEqualObj(fromEl.dataset, toEl.dataset))){
      hook.__beforeUpdate()
      return hook
    }
  }

  maybeMounted(el){
    let phxMounted = el.getAttribute(this.binding(PHX_MOUNTED))
    let hasBeenInvoked = phxMounted && DOM.private(el, "mounted")
    if(phxMounted && !hasBeenInvoked){
      this.liveSocket.execJS(el, phxMounted)
      DOM.putPrivate(el, "mounted", true)
    }
  }

  maybeAddNewHook(el, force){
    let newHook = this.addHook(el)
    if(newHook){ newHook.__mounted() }
  }

  performPatch(patch, pruneCids){
    let removedEls = []
    let phxChildrenAdded = false
    let updatedHookIds = new Set()

    patch.after("added", el => {
      this.liveSocket.triggerDOM("onNodeAdded", [el])
      this.maybeAddNewHook(el)
      if(el.getAttribute){ this.maybeMounted(el) }
    })

    patch.after("phxChildAdded", el => {
      if(DOM.isPhxSticky(el)){
        this.liveSocket.joinRootViews()
      } else {
        phxChildrenAdded = true
      }
    })

    patch.before("updated", (fromEl, toEl) => {
      let hook = this.triggerBeforeUpdateHook(fromEl, toEl)
      if(hook){ updatedHookIds.add(fromEl.id) }
    })

    patch.after("updated", el => {
      if(updatedHookIds.has(el.id)){ this.getHook(el).__updated() }
    })

    patch.after("discarded", (el) => {
      if(el.nodeType === Node.ELEMENT_NODE){ removedEls.push(el) }
    })

    patch.after("transitionsDiscarded", els => this.afterElementsRemoved(els, pruneCids))
    patch.perform()
    this.afterElementsRemoved(removedEls, pruneCids)

    return phxChildrenAdded
  }

  afterElementsRemoved(elements, pruneCids){
    let destroyedCIDs = []
    elements.forEach(parent => {
      let components = DOM.all(parent, `[${PHX_COMPONENT}]`)
      let hooks = DOM.all(parent, `[${this.binding(PHX_HOOK)}]`)
      components.concat(parent).forEach(el => {
        let cid = this.componentID(el)
        if(isCid(cid) && destroyedCIDs.indexOf(cid) === -1){ destroyedCIDs.push(cid) }
      })
      hooks.concat(parent).forEach(hookEl => {
        let hook = this.getHook(hookEl)
        hook && this.destroyHook(hook)
      })
    })
    // We should not pruneCids on joins. Otherwise, in case of
    // rejoins, we may notify cids that no longer belong to the
    // current LiveView to be removed.
    if(pruneCids){
      this.maybePushComponentsDestroyed(destroyedCIDs)
    }
  }

  joinNewChildren(){
    DOM.findPhxChildren(this.el, this.id).forEach(el => this.joinChild(el))
  }

  getChildById(id){ return this.root.children[this.id][id] }

  getDescendentByEl(el){
    if(el.id === this.id){
      return this
    } else {
      return this.children[el.getAttribute(PHX_PARENT_ID)][el.id]
    }
  }

  destroyDescendent(id){
    for(let parentId in this.root.children){
      for(let childId in this.root.children[parentId]){
        if(childId === id){ return this.root.children[parentId][childId].destroy() }
      }
    }
  }

  joinChild(el){
    let child = this.getChildById(el.id)
    if(!child){
      let view = new View(el, this.liveSocket, this)
      this.root.children[this.id][view.id] = view
      view.join()
      this.childJoins++
      return true
    }
  }

  isJoinPending(){ return this.joinPending }

  ackJoin(_child){
    this.childJoins--

    if(this.childJoins === 0){
      if(this.parent){
        this.parent.ackJoin(this)
      } else {
        this.onAllChildJoinsComplete()
      }
    }
  }

  onAllChildJoinsComplete(){
    this.joinCallback(() => {
      this.pendingJoinOps.forEach(([view, op]) => {
        if(!view.isDestroyed()){ op() }
      })
      this.pendingJoinOps = []
    })
  }

  update(diff, events){
    if(this.isJoinPending() || (this.liveSocket.hasPendingLink() && this.root.isMain())){
      return this.pendingDiffs.push({diff, events})
    }

    this.rendered.mergeDiff(diff)
    let phxChildrenAdded = false

    // When the diff only contains component diffs, then walk components
    // and patch only the parent component containers found in the diff.
    // Otherwise, patch entire LV container.
    if(this.rendered.isComponentOnlyDiff(diff)){
      this.liveSocket.time("component patch complete", () => {
        let parentCids = DOM.findParentCIDs(this.el, this.rendered.componentCIDs(diff))
        parentCids.forEach(parentCID => {
          if(this.componentPatch(this.rendered.getComponent(diff, parentCID), parentCID)){ phxChildrenAdded = true }
        })
      })
    } else if(!isEmpty(diff)){
      this.liveSocket.time("full patch complete", () => {
        let [html, streams] = this.renderContainer(diff, "update")
        let patch = new DOMPatch(this, this.el, this.id, html, streams, null)
        phxChildrenAdded = this.performPatch(patch, true)
      })
    }

    this.liveSocket.dispatchEvents(events)
    if(phxChildrenAdded){ this.joinNewChildren() }
  }

  renderContainer(diff, kind){
    return this.liveSocket.time(`toString diff (${kind})`, () => {
      let tag = this.el.tagName
      // Don't skip any component in the diff nor any marked as pruned
      // (as they may have been added back)
      let cids = diff ? this.rendered.componentCIDs(diff).concat(this.pruningCIDs) : null
      let [html, streams] = this.rendered.toString(cids)
      return [`<${tag}>${html}</${tag}>`, streams]
    })
  }

  componentPatch(diff, cid){
    if(isEmpty(diff)) return false
    let [html, streams] = this.rendered.componentToString(cid)
    let patch = new DOMPatch(this, this.el, this.id, html, streams, cid)
    let childrenAdded = this.performPatch(patch, true)
    return childrenAdded
  }

  getHook(el){ return this.viewHooks[ViewHook.elementID(el)] }

  addHook(el){
    if(ViewHook.elementID(el) || !el.getAttribute){ return }
    let hookName = el.getAttribute(`data-phx-${PHX_HOOK}`) || el.getAttribute(this.binding(PHX_HOOK))
    if(hookName && !this.ownsElement(el)){ return }
    let callbacks = this.liveSocket.getHookCallbacks(hookName)

    if(callbacks){
      if(!el.id){ logError(`no DOM ID for hook "${hookName}". Hooks require a unique ID on each element.`, el) }
      let hook = new ViewHook(this, el, callbacks)
      this.viewHooks[ViewHook.elementID(hook.el)] = hook
      return hook
    } else if(hookName !== null){
      logError(`unknown hook found for "${hookName}"`, el)
    }
  }

  destroyHook(hook){
    hook.__destroyed()
    hook.__cleanup__()
    delete this.viewHooks[ViewHook.elementID(hook.el)]
  }

  applyPendingUpdates(){
    this.pendingDiffs.forEach(({diff, events}) => this.update(diff, events))
    this.pendingDiffs = []
    this.eachChild(child => child.applyPendingUpdates())
  }

  eachChild(callback){
    let children = this.root.children[this.id] || {}
    for(let id in children){ callback(this.getChildById(id)) }
  }

  onChannel(event, cb){
    this.liveSocket.onChannel(this.channel, event, resp => {
      if(this.isJoinPending()){
        this.root.pendingJoinOps.push([this, () => cb(resp)])
      } else {
        this.liveSocket.requestDOMUpdate(() => cb(resp))
      }
    })
  }

  bindChannel(){
    // The diff event should be handled by the regular update operations.
    // All other operations are queued to be applied only after join.
    this.liveSocket.onChannel(this.channel, "diff", (rawDiff) => {
      this.liveSocket.requestDOMUpdate(() => {
        this.applyDiff("update", rawDiff, ({diff, events}) => this.update(diff, events))
      })
    })
    this.onChannel("redirect", ({to, flash}) => this.onRedirect({to, flash}))
    this.onChannel("live_patch", (redir) => this.onLivePatch(redir))
    this.onChannel("live_redirect", (redir) => this.onLiveRedirect(redir))
    this.channel.onError(reason => this.onError(reason))
    this.channel.onClose(reason => this.onClose(reason))
  }

  destroyAllChildren(){ this.eachChild(child => child.destroy()) }

  onLiveRedirect(redir){
    let {to, kind, flash} = redir
    let url = this.expandURL(to)
    this.liveSocket.historyRedirect(url, kind, flash)
  }

  onLivePatch(redir){
    let {to, kind} = redir
    this.href = this.expandURL(to)
    this.liveSocket.historyPatch(to, kind)
  }

  expandURL(to){
    return to.startsWith("/") ? `${window.location.protocol}//${window.location.host}${to}` : to
  }

  onRedirect({to, flash}){ this.liveSocket.redirect(to, flash) }

  isDestroyed(){ return this.destroyed }

  joinDead(){ this.isDead = true }

  join(callback){
    this.showLoader(this.liveSocket.loaderTimeout)
    this.bindChannel()
    if(this.isMain()){
      this.stopCallback = this.liveSocket.withPageLoading({to: this.href, kind: "initial"})
    }
    this.joinCallback = (onDone) => {
      onDone = onDone || function(){}
      callback ? callback(this.joinCount, onDone) : onDone()
    }
    this.liveSocket.wrapPush(this, {timeout: false}, () => {
      return this.channel.join()
        .receive("ok", data => {
          if(!this.isDestroyed()){
            this.liveSocket.requestDOMUpdate(() => this.onJoin(data))
          }
        })
        .receive("error", resp => !this.isDestroyed() && this.onJoinError(resp))
        .receive("timeout", () => !this.isDestroyed() && this.onJoinError({reason: "timeout"}))
    })
  }

  onJoinError(resp){
    if(resp.reason === "unauthorized" || resp.reason === "stale"){
      this.log("error", () => ["unauthorized live_redirect. Falling back to page request", resp])
      return this.onRedirect({to: this.href})
    }
    if(resp.redirect || resp.live_redirect){
      this.joinPending = false
      this.channel.leave()
    }
    if(resp.redirect){ return this.onRedirect(resp.redirect) }
    if(resp.live_redirect){ return this.onLiveRedirect(resp.live_redirect) }
    this.log("error", () => ["unable to join", resp])
    if(this.liveSocket.isConnected()){ this.liveSocket.reloadWithJitter(this) }
  }

  onClose(reason){
    if(this.isDestroyed()){ return }
    if(this.liveSocket.hasPendingLink() && reason !== "leave"){
      return this.liveSocket.reloadWithJitter(this)
    }
    this.destroyAllChildren()
    this.liveSocket.dropActiveElement(this)
    // document.activeElement can be null in Internet Explorer 11
    if(document.activeElement){ document.activeElement.blur() }
    if(this.liveSocket.isUnloaded()){
      this.showLoader(BEFORE_UNLOAD_LOADER_TIMEOUT)
    }
  }

  onError(reason){
    this.onClose(reason)
    if(this.liveSocket.isConnected()){ this.log("error", () => ["view crashed", reason]) }
    if(!this.liveSocket.isUnloaded()){ this.displayError() }
  }

  displayError(){
    if(this.isMain()){ DOM.dispatchEvent(window, "phx:page-loading-start", {detail: {to: this.href, kind: "error"}}) }
    this.showLoader()
    this.setContainerClasses(PHX_DISCONNECTED_CLASS, PHX_ERROR_CLASS)
    this.execAll(this.binding("disconnected"))
  }

  pushWithReply(refGenerator, event, payload, onReply = function (){ }){
    if(!this.isConnected()){ return }

    let [ref, [el], opts] = refGenerator ? refGenerator() : [null, [], {}]
    let onLoadingDone = function(){ }
    if(opts.page_loading || (el && (el.getAttribute(this.binding(PHX_PAGE_LOADING)) !== null))){
      onLoadingDone = this.liveSocket.withPageLoading({kind: "element", target: el})
    }

    if(typeof (payload.cid) !== "number"){ delete payload.cid }
    return (
      this.liveSocket.wrapPush(this, {timeout: true}, () => {
        return this.channel.push(event, payload, PUSH_TIMEOUT).receive("ok", resp => {
          let finish = (hookReply) => {
            if(resp.redirect){ this.onRedirect(resp.redirect) }
            if(resp.live_patch){ this.onLivePatch(resp.live_patch) }
            if(resp.live_redirect){ this.onLiveRedirect(resp.live_redirect) }
            if(ref !== null){ this.undoRefs(ref) }
            onLoadingDone()
            onReply(resp, hookReply)
          }
          if(resp.diff){
            this.liveSocket.requestDOMUpdate(() => {
              this.applyDiff("update", resp.diff, ({diff, reply, events}) => {
                this.update(diff, events)
                finish(reply)
              })
            })
          } else {
            finish(null)
          }
        })
      })
    )
  }

  undoRefs(ref){
    if(!this.isConnected()){ return } // exit if external form triggered

    DOM.all(document, `[${PHX_REF_SRC}="${this.id}"][${PHX_REF}="${ref}"]`, el => {
      let disabledVal = el.getAttribute(PHX_DISABLED)
      // remove refs
      el.removeAttribute(PHX_REF)
      el.removeAttribute(PHX_REF_SRC)
      // restore inputs
      if(el.getAttribute(PHX_READONLY) !== null){
        el.readOnly = false
        el.removeAttribute(PHX_READONLY)
      }
      if(disabledVal !== null){
        el.disabled = disabledVal === "true" ? true : false
        el.removeAttribute(PHX_DISABLED)
      }
      // remove classes
      PHX_EVENT_CLASSES.forEach(className => DOM.removeClass(el, className))
      // restore disables
      let disableRestore = el.getAttribute(PHX_DISABLE_WITH_RESTORE)
      if(disableRestore !== null){
        el.innerText = disableRestore
        el.removeAttribute(PHX_DISABLE_WITH_RESTORE)
      }
      let toEl = DOM.private(el, PHX_REF)
      if(toEl){
        let hook = this.triggerBeforeUpdateHook(el, toEl)
        DOMPatch.patchEl(el, toEl, this.liveSocket.getActiveElement())
        if(hook){ hook.__updated() }
        DOM.deletePrivate(el, PHX_REF)
      }
    })
  }

  putRef(elements, event, opts = {}){
    let newRef = this.ref++
    let disableWith = this.binding(PHX_DISABLE_WITH)
    if(opts.loading){ elements = elements.concat(DOM.all(document, opts.loading))}

    elements.forEach(el => {
      el.classList.add(`phx-${event}-loading`)
      el.setAttribute(PHX_REF, newRef)
      el.setAttribute(PHX_REF_SRC, this.el.id)
      let disableText = el.getAttribute(disableWith)
      if(disableText !== null){
        if(!el.getAttribute(PHX_DISABLE_WITH_RESTORE)){
          el.setAttribute(PHX_DISABLE_WITH_RESTORE, el.innerText)
        }
        if(disableText !== ""){ el.innerText = disableText }
        el.setAttribute("disabled", "")
      }
    })
    return [newRef, elements, opts]
  }

  componentID(el){
    let cid = el.getAttribute && el.getAttribute(PHX_COMPONENT)
    return cid ? parseInt(cid) : null
  }

  targetComponentID(target, targetCtx, opts = {}){
    if(isCid(targetCtx)){ return targetCtx }

    let cidOrSelector = target.getAttribute(this.binding("target"))
    if(isCid(cidOrSelector)){
      return parseInt(cidOrSelector)
    } else if(targetCtx && (cidOrSelector !== null || opts.target)){
      return this.closestComponentID(targetCtx)
    } else {
      return null
    }
  }

  closestComponentID(targetCtx){
    if(isCid(targetCtx)){
      return targetCtx
    } else if(targetCtx){
      return maybe(targetCtx.closest(`[${PHX_COMPONENT}]`), el => this.ownsElement(el) && this.componentID(el))
    } else {
      return null
    }
  }

  pushHookEvent(targetCtx, event, payload, onReply){
    if(!this.isConnected()){
      this.log("hook", () => ["unable to push hook event. LiveView not connected", event, payload])
      return false
    }
    let [ref, els, opts] = this.putRef([], "hook")
    this.pushWithReply(() => [ref, els, opts], "event", {
      type: "hook",
      event: event,
      value: payload,
      cid: this.closestComponentID(targetCtx)
    }, (resp, reply) => onReply(reply, ref))

    return ref
  }

  extractMeta(el, meta, value){
    let prefix = this.binding("value-")
    for(let i = 0; i < el.attributes.length; i++){
      if(!meta){ meta = {} }
      let name = el.attributes[i].name
      if(name.startsWith(prefix)){ meta[name.replace(prefix, "")] = el.getAttribute(name) }
    }
    if(el.value !== undefined){
      if(!meta){ meta = {} }
      meta.value = el.value

      if(el.tagName === "INPUT" && CHECKABLE_INPUTS.indexOf(el.type) >= 0 && !el.checked){
        delete meta.value
      }
    }
    if(value){
      if(!meta){ meta = {} }
      for(let key in value){ meta[key] = value[key] }
    }
    return meta
  }

  pushEvent(type, el, targetCtx, phxEvent, meta, opts = {}){
    this.pushWithReply(() => this.putRef([el], type, opts), "event", {
      type: type,
      event: phxEvent,
      value: this.extractMeta(el, meta, opts.value),
      cid: this.targetComponentID(el, targetCtx, opts)
    })
  }

  pushFileProgress(fileEl, entryRef, progress, onReply = function (){ }){
    this.liveSocket.withinOwners(fileEl.form, (view, targetCtx) => {
      view.pushWithReply(null, "progress", {
        event: fileEl.getAttribute(view.binding(PHX_PROGRESS)),
        ref: fileEl.getAttribute(PHX_UPLOAD_REF),
        entry_ref: entryRef,
        progress: progress,
        cid: view.targetComponentID(fileEl.form, targetCtx)
      }, onReply)
    })
  }

  pushInput(inputEl, targetCtx, forceCid, phxEvent, opts, callback){
    let uploads
    let cid = isCid(forceCid) ? forceCid : this.targetComponentID(inputEl.form, targetCtx)
    let refGenerator = () => this.putRef([inputEl, inputEl.form], "change", opts)
    let formData
    if(inputEl.getAttribute(this.binding("change"))){
      formData = serializeForm(inputEl.form, {_target: opts._target}, [inputEl.name])
    } else {
      formData = serializeForm(inputEl.form, {_target: opts._target})
    }
    if(DOM.isUploadInput(inputEl) && inputEl.files && inputEl.files.length > 0){
      LiveUploader.trackFiles(inputEl, Array.from(inputEl.files))
    }
    uploads = LiveUploader.serializeUploads(inputEl)
    let event = {
      type: "form",
      event: phxEvent,
      value: formData,
      uploads: uploads,
      cid: cid
    }
    this.pushWithReply(refGenerator, "event", event, resp => {
      DOM.showError(inputEl, this.liveSocket.binding(PHX_FEEDBACK_FOR))
      if(DOM.isUploadInput(inputEl) && inputEl.getAttribute("data-phx-auto-upload") !== null){
        if(LiveUploader.filesAwaitingPreflight(inputEl).length > 0){
          let [ref, _els] = refGenerator()
          this.uploadFiles(inputEl.form, targetCtx, ref, cid, (_uploads) => {
            callback && callback(resp)
            this.triggerAwaitingSubmit(inputEl.form)
          })
        }
      } else {
        callback && callback(resp)
      }
    })
  }

  triggerAwaitingSubmit(formEl){
    let awaitingSubmit = this.getScheduledSubmit(formEl)
    if(awaitingSubmit){
      let [_el, _ref, _opts, callback] = awaitingSubmit
      this.cancelSubmit(formEl)
      callback()
    }
  }

  getScheduledSubmit(formEl){
    return this.formSubmits.find(([el, _ref, _opts, _callback]) => el.isSameNode(formEl))
  }

  scheduleSubmit(formEl, ref, opts, callback){
    if(this.getScheduledSubmit(formEl)){ return true }
    this.formSubmits.push([formEl, ref, opts, callback])
  }

  cancelSubmit(formEl){
    this.formSubmits = this.formSubmits.filter(([el, ref, _callback]) => {
      if(el.isSameNode(formEl)){
        this.undoRefs(ref)
        return false
      } else {
        return true
      }
    })
  }

  disableForm(formEl, opts = {}){
    let filterIgnored = el => {
      let userIgnored = closestPhxBinding(el, `${this.binding(PHX_UPDATE)}=ignore`, el.form)
      return !(userIgnored || closestPhxBinding(el, "data-phx-update=ignore", el.form))
    }
    let filterDisables = el => {
      return el.hasAttribute(this.binding(PHX_DISABLE_WITH))
    }
    let filterButton = el => el.tagName == "BUTTON"

    let filterInput = el => ["INPUT", "TEXTAREA", "SELECT"].includes(el.tagName)

    let formElements = Array.from(formEl.elements)
    let disables = formElements.filter(filterDisables)
    let buttons = formElements.filter(filterButton).filter(filterIgnored)
    let inputs = formElements.filter(filterInput).filter(filterIgnored)

    buttons.forEach(button => {
      button.setAttribute(PHX_DISABLED, button.disabled)
      button.disabled = true
    })
    inputs.forEach(input => {
      input.setAttribute(PHX_READONLY, input.readOnly)
      input.readOnly = true
      if(input.files){
        input.setAttribute(PHX_DISABLED, input.disabled)
        input.disabled = true
      }
    })
    formEl.setAttribute(this.binding(PHX_PAGE_LOADING), "")
    return this.putRef([formEl].concat(disables).concat(buttons).concat(inputs), "submit", opts)
  }

  pushFormSubmit(formEl, targetCtx, phxEvent, opts, onReply){
    let refGenerator = () => this.disableForm(formEl, opts)
    let cid = this.targetComponentID(formEl, targetCtx)
    if(LiveUploader.hasUploadsInProgress(formEl)){
      let [ref, _els] = refGenerator()
      let push = () => this.pushFormSubmit(formEl, targetCtx, phxEvent, opts, onReply)
      return this.scheduleSubmit(formEl, ref, opts, push)
    } else if(LiveUploader.inputsAwaitingPreflight(formEl).length > 0){
      let [ref, els] = refGenerator()
      let proxyRefGen = () => [ref, els, opts]
      this.uploadFiles(formEl, targetCtx, ref, cid, (_uploads) => {
        let formData = serializeForm(formEl, {})
        this.pushWithReply(proxyRefGen, "event", {
          type: "form",
          event: phxEvent,
          value: formData,
          cid: cid
        }, onReply)
      })
    } else {
      let formData = serializeForm(formEl, {})
      this.pushWithReply(refGenerator, "event", {
        type: "form",
        event: phxEvent,
        value: formData,
        cid: cid
      }, onReply)
    }
  }

  uploadFiles(formEl, targetCtx, ref, cid, onComplete){
    let joinCountAtUpload = this.joinCount
    let inputEls = LiveUploader.activeFileInputs(formEl)
    let numFileInputsInProgress = inputEls.length

    // get each file input
    inputEls.forEach(inputEl => {
      let uploader = new LiveUploader(inputEl, this, () => {
        numFileInputsInProgress--
        if(numFileInputsInProgress === 0){ onComplete() }
      });

      this.uploaders[inputEl] = uploader
      let entries = uploader.entries().map(entry => entry.toPreflightPayload())

      let payload = {
        ref: inputEl.getAttribute(PHX_UPLOAD_REF),
        entries: entries,
        cid: this.targetComponentID(inputEl.form, targetCtx)
      }

      this.log("upload", () => ["sending preflight request", payload])

      this.pushWithReply(null, "allow_upload", payload, resp => {
        this.log("upload", () => ["got preflight response", resp])
        if(resp.error){
          this.undoRefs(ref)
          let [entry_ref, reason] = resp.error
          this.log("upload", () => [`error for entry ${entry_ref}`, reason])
        } else {
          let onError = (callback) => {
            this.channel.onError(() => {
              if(this.joinCount === joinCountAtUpload){ callback() }
            })
          }
          uploader.initAdapterUpload(resp, onError, this.liveSocket)
        }
      })
    })
  }

  dispatchUploads(name, filesOrBlobs){
    let inputs = DOM.findUploadInputs(this.el).filter(el => el.name === name)
    if(inputs.length === 0){ logError(`no live file inputs found matching the name "${name}"`) }
    else if(inputs.length > 1){ logError(`duplicate live file inputs found matching the name "${name}"`) }
    else { DOM.dispatchEvent(inputs[0], PHX_TRACK_UPLOADS, {detail: {files: filesOrBlobs}}) }
  }

  pushFormRecovery(form, newCid, callback){
    this.liveSocket.withinOwners(form, (view, targetCtx) => {
      let input = form.elements[0]
      let phxEvent = form.getAttribute(this.binding(PHX_AUTO_RECOVER)) || form.getAttribute(this.binding("change"))

      JS.exec("change", phxEvent, view, input, ["push", {_target: input.name, newCid: newCid, callback: callback}])
    })
  }

  pushLinkPatch(href, targetEl, callback){
    let linkRef = this.liveSocket.setPendingLink(href)
    let refGen = targetEl ? () => this.putRef([targetEl], "click") : null
    let fallback = () => this.liveSocket.redirect(window.location.href)

    let push = this.pushWithReply(refGen, "live_patch", {url: href}, resp => {
      this.liveSocket.requestDOMUpdate(() => {
        if(resp.link_redirect){
          this.liveSocket.replaceMain(href, null, callback, linkRef)
        } else {
          if(this.liveSocket.commitPendingLink(linkRef)){
            this.href = href
          }
          this.applyPendingUpdates()
          callback && callback(linkRef)
        }
      })
    })

    if(push){
      push.receive("timeout", fallback)
    } else {
      fallback()
    }
  }

  formsForRecovery(html){
    if(this.joinCount === 0){ return [] }

    let phxChange = this.binding("change")
    let template = document.createElement("template")
    template.innerHTML = html

    return (
      DOM.all(this.el, `form[${phxChange}]`)
        .filter(form => form.id && this.ownsElement(form))
        .filter(form => form.elements.length > 0)
        .filter(form => form.getAttribute(this.binding(PHX_AUTO_RECOVER)) !== "ignore")
        .map(form => {
          let newForm = template.content.querySelector(`form[id="${form.id}"][${phxChange}="${form.getAttribute(phxChange)}"]`)
          if(newForm){
            return [form, newForm, this.targetComponentID(newForm)]
          } else {
            return [form, null, null]
          }
        })
        .filter(([form, newForm, newCid]) => newForm)
    )
  }

  maybePushComponentsDestroyed(destroyedCIDs){
    let willDestroyCIDs = destroyedCIDs.filter(cid => {
      return DOM.findComponentNodeList(this.el, cid).length === 0
    })
    if(willDestroyCIDs.length > 0){
      this.pruningCIDs.push(...willDestroyCIDs)

      this.pushWithReply(null, "cids_will_destroy", {cids: willDestroyCIDs}, () => {
        // The cids are either back on the page or they will be fully removed,
        // so we can remove them from the pruningCIDs.
        this.pruningCIDs = this.pruningCIDs.filter(cid => willDestroyCIDs.indexOf(cid) !== -1)

        // See if any of the cids we wanted to destroy were added back,
        // if they were added back, we don't actually destroy them.
        let completelyDestroyCIDs = willDestroyCIDs.filter(cid => {
          return DOM.findComponentNodeList(this.el, cid).length === 0
        })

        if(completelyDestroyCIDs.length > 0){
          this.pushWithReply(null, "cids_destroyed", {cids: completelyDestroyCIDs}, (resp) => {
            this.rendered.pruneCIDs(resp.cids)
          })
        }
      })
    }
  }

  ownsElement(el){
    let parentViewEl = el.closest(PHX_VIEW_SELECTOR)
    return el.getAttribute(PHX_PARENT_ID) === this.id ||
      (parentViewEl && parentViewEl.id === this.id) ||
      (!parentViewEl && this.isDead)
  }

  submitForm(form, targetCtx, phxEvent, opts = {}){
    DOM.putPrivate(form, PHX_HAS_SUBMITTED, true)
    let phxFeedback = this.liveSocket.binding(PHX_FEEDBACK_FOR)
    let inputs = Array.from(form.elements)
    inputs.forEach(input => DOM.putPrivate(input, PHX_HAS_SUBMITTED, true))
    this.liveSocket.blurActiveElement(this)
    this.pushFormSubmit(form, targetCtx, phxEvent, opts, () => {
      inputs.forEach(input => DOM.showError(input, phxFeedback))
      this.liveSocket.restorePreviouslyActiveFocus()
    })
  }

  binding(kind){ return this.liveSocket.binding(kind) }
}<|MERGE_RESOLUTION|>--- conflicted
+++ resolved
@@ -307,7 +307,6 @@
     this.el.setAttribute(PHX_ROOT_ID, this.root.id)
   }
 
-<<<<<<< HEAD
   execNewMounted(){
     DOM.all(this.el, `[${this.binding(PHX_HOOK)}], [data-phx-${PHX_HOOK}]`, hookEl => {
       this.maybeAddNewHook(hookEl)
@@ -315,10 +314,7 @@
     DOM.all(this.el, `[${this.binding(PHX_MOUNTED)}]`, el => this.maybeMounted(el))
   }
 
-  applyJoinPatch(live_patch, html, events){
-=======
   applyJoinPatch(live_patch, html, streams, events){
->>>>>>> e84ee605
     this.attachTrueDocEl()
     let patch = new DOMPatch(this, this.el, this.id, html, streams, null)
     patch.markPrunableContentForRemoval()
@@ -517,6 +513,7 @@
       // (as they may have been added back)
       let cids = diff ? this.rendered.componentCIDs(diff).concat(this.pruningCIDs) : null
       let [html, streams] = this.rendered.toString(cids)
+      console.log(streams)
       return [`<${tag}>${html}</${tag}>`, streams]
     })
   }
