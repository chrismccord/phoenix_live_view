--- conflicted
+++ resolved
@@ -6,15 +6,10 @@
   "main": "./priv/static/_live_view.js",
   "repository": {},
   "scripts": {
-<<<<<<< HEAD
     "build": "rollup -c rollup.config.js --environment BUILD:production",
-    "build-dev": "rollup -c rollup.config.js"
-=======
-    "build": "webpack --mode production",
-    "watch": "webpack --mode development --watch",
+    "build-dev": "rollup -c rollup.config.js",
     "test": "jest",
     "test.watch": "jest --watch"
->>>>>>> 13a0ab8b
   },
   "dependencies": {
     "morphdom": "2.5.0",
@@ -23,31 +18,19 @@
   },
   "devDependencies": {
     "@babel/core": "^7.3.4",
-<<<<<<< HEAD
-    "@babel/preset-env": "^7.3.4",
-    "jasmine": "^3.3.1",
+    "@babel/preset-env": "^7.4.1",
+    "jest": "^24.5.0",
     "rollup": "^1.6.0",
     "rollup-plugin-babel": "^4.3.2",
     "rollup-plugin-commonjs": "^9.2.1",
     "rollup-plugin-node-resolve": "^4.0.1",
     "rollup-plugin-size-snapshot": "^0.8.0",
     "rollup-plugin-sourcemaps": "^0.4.2",
-    "rollup-plugin-terser": "^4.0.4"
-=======
-    "@babel/preset-env": "^7.4.1",
-    "babel-loader": "^8.0.5",
-    "copy-webpack-plugin": "^4.5.0",
-    "css-loader": "^0.28.10",
-    "expose-loader": "^0.7.5",
-    "extract-text-webpack-plugin": "^4.0.0-beta.0",
-    "jest": "^24.5.0",
-    "style-loader": "^0.20.2",
+    "rollup-plugin-terser": "^4.0.4",
     "wait-for-expect": "^1.1.0",
-    "webpack": "4.0.0",
-    "webpack-cli": "^2.0.10"
+    "webpack": "^4.29.6"
   },
   "jest": {
     "testRegex": "/test/.*_test\\.js$"
->>>>>>> 13a0ab8b
   }
 }