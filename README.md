# Phoenix LiveView

![Actions Status](https://github.com/phoenixframework/phoenix_live_view/workflows/CI/badge.svg)

Phoenix LiveView enables rich, real-time user experiences with server-rendered HTML. For more information, [see the initial announcement](https://dockyard.com/blog/2018/12/12/phoenix-liveview-interactive-real-time-apps-no-need-to-write-javascript).

**Note**: Currently LiveView is under active development and we are focused on getting a stable and solid initial version out. For this reason, we will be accepting only bug reports in the issues tracker for now. We will open the issues tracker for features after the current milestone is ironed out.

## Learning

As official guides are being developed, see our existing
comprehensive docs and examples to get up to speed:

  * [Phoenix.LiveView docs for Elixir and JavaScript usage](https://hexdocs.pm/phoenix_live_view)
  * [Phoenix.LiveViewTest for testing docs](https://github.com/phoenixframework/phoenix_live_view/blob/master/lib/phoenix_live_view/test/live_view_test.ex)
  * [LiveView example repo](https://github.com/chrismccord/phoenix_live_view_example) with a handful of examples from Weather widgets, autocomplete search, and games like Snake or Pacman

## Installation

<<<<<<< HEAD
There are currently two methods for installing LiveView. For projects that
require more stability, it is recommended that you install using the
[installation guide on
HexDocs](https://hexdocs.pm/phoenix_live_view/installation.html). If you want to
use the latest features, you should follow the instructions given in the
markdown file [here](guides/introduction/installation.md).
=======
To use LiveView, add to your `mix.exs` and run `mix deps.get`:

```elixir
def deps do
  [
    {:phoenix_live_view, "~> 0.3.0"},
    {:floki, ">= 0.0.0", only: :test}
  ]
end
```

Once installed, update your endpoint's configuration to include a signing salt. You can generate a signing salt by running `mix phx.gen.secret 32`.

```elixir
# config/config.exs

config :my_app, MyAppWeb.Endpoint,
   live_view: [
     signing_salt: "SECRET_SALT"
   ]
```

Next, add the LiveView flash plug to your browser pipeline, after `:fetch_flash`:

```elixir
# lib/my_app_web/router.ex

pipeline :browser do
  ...
  plug :fetch_flash
  plug Phoenix.LiveView.Flash
end
```

Then add the following imports to your web file in `lib/my_app_web.ex`:

```elixir
# lib/my_app_web.ex

def controller do
  quote do
    ...
    import Phoenix.LiveView.Controller
  end
end

def view do
  quote do
    ...
    import Phoenix.LiveView,
      only: [live_render: 2, live_render: 3, live_link: 1, live_link: 2,
             live_component: 2, live_component: 3, live_component: 4]
  end
end

def router do
  quote do
    ...
    import Phoenix.LiveView.Router
  end
end
```

Next, expose a new socket for LiveView updates in your app's endpoint module.

```elixir
# lib/my_app_web/endpoint.ex

defmodule MyAppWeb.Endpoint do
  use Phoenix.Endpoint

  socket "/live", Phoenix.LiveView.Socket

  # ...
end
```

Add LiveView NPM dependencies in your `assets/package.json`.

```json
{
  "dependencies": {
    "phoenix": "file:../deps/phoenix",
    "phoenix_html": "file:../deps/phoenix_html",
    "phoenix_live_view": "file:../deps/phoenix_live_view"
  }
}
```

If you're adding phoenix_live_view to an umbrella application, the dependency paths should be modified appropriately:

```json
{
  "dependencies": {
    "phoenix": "file:../../../deps/phoenix",
    "phoenix_html": "file:../../../deps/phoenix_html",
    "phoenix_live_view": "file:../../../deps/phoenix_live_view"
  }
}
```


Then install the new npm dependency.

```bash
npm install --prefix assets
```

If you had previously installed phoenix_live_view and want to get the
latest javascript, then force an install.

```bash
(cd assets && npm install --force phoenix_live_view)
```

Enable connecting to a LiveView socket in your `app.js` file.

```javascript
// assets/js/app.js
import {Socket} from "phoenix"
import LiveSocket from "phoenix_live_view"

let liveSocket = new LiveSocket("/live", Socket)
liveSocket.connect()
```

You can also optionally import the style for the default CSS classes in your `app.css` file.

```css
/* assets/css/app.css */
@import "../../deps/phoenix_live_view/assets/css/live_view.css";
```
>>>>>>> b945e79d

If you're adding phoenix_live_view to an umbrella application, the import link should be modified appropriately:

```css
/* assets/css/app.css */
@import "../../../../deps/phoenix_live_view/assets/css/live_view.css";
```

## Browser Support

All current Chrome, Safari, Firefox, and MS Edge are supported.
IE11 support is available with the following polyfills:

```console
$ npm install --save --prefix assets mdn-polyfills url-search-params-polyfill formdata-polyfill child-replace-with-polyfill classlist-polyfill
```

```javascript
// assets/js/app.js
import "mdn-polyfills/CustomEvent"
import "mdn-polyfills/String.prototype.startsWith"
import "mdn-polyfills/Array.from"
import "mdn-polyfills/NodeList.prototype.forEach"
import "mdn-polyfills/Element.prototype.closest"
import "mdn-polyfills/Element.prototype.matches"
import "child-replace-with-polyfill"
import "url-search-params-polyfill"
import "formdata-polyfill"
import "classlist-polyfill"

import {Socket} from "phoenix"
import LiveSocket from "phoenix_live_view"
...
```<|MERGE_RESOLUTION|>--- conflicted
+++ resolved
@@ -17,154 +17,11 @@
 
 ## Installation
 
-<<<<<<< HEAD
 There are currently two methods for installing LiveView. For projects that
 require more stability, it is recommended that you install using the
-[installation guide on
-HexDocs](https://hexdocs.pm/phoenix_live_view/installation.html). If you want to
-use the latest features, you should follow the instructions given in the
-markdown file [here](guides/introduction/installation.md).
-=======
-To use LiveView, add to your `mix.exs` and run `mix deps.get`:
-
-```elixir
-def deps do
-  [
-    {:phoenix_live_view, "~> 0.3.0"},
-    {:floki, ">= 0.0.0", only: :test}
-  ]
-end
-```
-
-Once installed, update your endpoint's configuration to include a signing salt. You can generate a signing salt by running `mix phx.gen.secret 32`.
-
-```elixir
-# config/config.exs
-
-config :my_app, MyAppWeb.Endpoint,
-   live_view: [
-     signing_salt: "SECRET_SALT"
-   ]
-```
-
-Next, add the LiveView flash plug to your browser pipeline, after `:fetch_flash`:
-
-```elixir
-# lib/my_app_web/router.ex
-
-pipeline :browser do
-  ...
-  plug :fetch_flash
-  plug Phoenix.LiveView.Flash
-end
-```
-
-Then add the following imports to your web file in `lib/my_app_web.ex`:
-
-```elixir
-# lib/my_app_web.ex
-
-def controller do
-  quote do
-    ...
-    import Phoenix.LiveView.Controller
-  end
-end
-
-def view do
-  quote do
-    ...
-    import Phoenix.LiveView,
-      only: [live_render: 2, live_render: 3, live_link: 1, live_link: 2,
-             live_component: 2, live_component: 3, live_component: 4]
-  end
-end
-
-def router do
-  quote do
-    ...
-    import Phoenix.LiveView.Router
-  end
-end
-```
-
-Next, expose a new socket for LiveView updates in your app's endpoint module.
-
-```elixir
-# lib/my_app_web/endpoint.ex
-
-defmodule MyAppWeb.Endpoint do
-  use Phoenix.Endpoint
-
-  socket "/live", Phoenix.LiveView.Socket
-
-  # ...
-end
-```
-
-Add LiveView NPM dependencies in your `assets/package.json`.
-
-```json
-{
-  "dependencies": {
-    "phoenix": "file:../deps/phoenix",
-    "phoenix_html": "file:../deps/phoenix_html",
-    "phoenix_live_view": "file:../deps/phoenix_live_view"
-  }
-}
-```
-
-If you're adding phoenix_live_view to an umbrella application, the dependency paths should be modified appropriately:
-
-```json
-{
-  "dependencies": {
-    "phoenix": "file:../../../deps/phoenix",
-    "phoenix_html": "file:../../../deps/phoenix_html",
-    "phoenix_live_view": "file:../../../deps/phoenix_live_view"
-  }
-}
-```
-
-
-Then install the new npm dependency.
-
-```bash
-npm install --prefix assets
-```
-
-If you had previously installed phoenix_live_view and want to get the
-latest javascript, then force an install.
-
-```bash
-(cd assets && npm install --force phoenix_live_view)
-```
-
-Enable connecting to a LiveView socket in your `app.js` file.
-
-```javascript
-// assets/js/app.js
-import {Socket} from "phoenix"
-import LiveSocket from "phoenix_live_view"
-
-let liveSocket = new LiveSocket("/live", Socket)
-liveSocket.connect()
-```
-
-You can also optionally import the style for the default CSS classes in your `app.css` file.
-
-```css
-/* assets/css/app.css */
-@import "../../deps/phoenix_live_view/assets/css/live_view.css";
-```
->>>>>>> b945e79d
-
-If you're adding phoenix_live_view to an umbrella application, the import link should be modified appropriately:
-
-```css
-/* assets/css/app.css */
-@import "../../../../deps/phoenix_live_view/assets/css/live_view.css";
-```
+[installation guide on HexDocs](https://hexdocs.pm/phoenix_live_view/installation.html).
+If you want to use the latest features, you should follow the instructions
+given in the markdown file [here](guides/introduction/installation.md).
 
 ## Browser Support
 
