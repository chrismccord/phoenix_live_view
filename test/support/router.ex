--- conflicted
+++ resolved
@@ -128,11 +128,8 @@
     live "/stream/reset-lc", StreamResetLCLive
     live "/stream/limit", StreamLimitLive
     live "/stream/nested", StreamNestedLive
-<<<<<<< HEAD
     live "/stream/high-frequency-stream-and-non-stream-updates", HighFrequencyStreamAndNoStreamUpdatesLive
-=======
     live "/stream/nested-component-reset", StreamNestedComponentResetLive
->>>>>>> cd155d46
 
     # healthy
     live "/healthy/:category", HealthyLive
