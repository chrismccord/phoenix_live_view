--- conflicted
+++ resolved
@@ -43,9 +43,8 @@
     live "/assigns-not-in-socket", AssignsNotInSocketLive
     live "/errors", ErrorsLive
 
-<<<<<<< HEAD
     live "/styled-elements", ElementsLive, layout: {Phoenix.LiveViewTest.LayoutView, :styled}
-=======
+
     # controller test
     get "/controller/:type", Controller, :incoming
     get "/widget", Controller, :widget
@@ -64,7 +63,6 @@
     live "/router/foobarbaz/custom", FooBarLive, :index, as: :custom_foo_bar
     live "/router/foobarbaz/with_live", Phoenix.LiveViewTest.Live.Nested.Module, :action
     live "/router/foobarbaz/nosuffix", NoSuffix, :index, as: :custom_route
->>>>>>> 0904444e
 
     # integration layout
     scope "/" do
