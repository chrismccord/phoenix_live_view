--- conflicted
+++ resolved
@@ -635,23 +635,6 @@
   end
 end
 
-<<<<<<< HEAD
-defmodule Phoenix.LiveViewTest.HighFrequencyStreamAndNoStreamUpdatesLive do
-  use Phoenix.LiveView
-
-  def mount(_params, _session, socket) do
-    :timer.send_interval(50, self(), :tick)
-
-    {:ok, assign(socket, :foo, 1) |> stream(:items, [])}
-  end
-
-  def handle_info(:tick, socket) do
-    {:noreply, update(socket, :foo, &(&1 + 1))}
-  end
-
-  def handle_event("insert_item", _, socket) do
-    {:noreply, stream_insert(socket, :items, %{id: System.unique_integer(), name: "Item"})}
-=======
 defmodule Phoenix.LiveViewTest.StreamNestedComponentResetLive do
   use Phoenix.LiveView
 
@@ -708,21 +691,10 @@
       </li>
       """
     end
->>>>>>> cd155d46
-  end
-
-  def render(assigns) do
-    ~H"""
-<<<<<<< HEAD
-    <div id="mystream" phx-update="stream">
-      <div :for={{id, item} <- @streams.items} id={id}>
-        <%= item.name %>, <%= item.id %>
-      </div>
-    </div>
-    <p><%= @foo %></p>
-    """
-  end
-=======
+  end
+
+  def render(assigns) do
+    ~H"""
     <ul phx-update="stream" id="thelist">
       <.live_component
         :for={{id, item} <- @streams.items}
@@ -763,5 +735,33 @@
 
     {:noreply, socket}
   end
->>>>>>> cd155d46
+end
+
+defmodule Phoenix.LiveViewTest.HighFrequencyStreamAndNoStreamUpdatesLive do
+  use Phoenix.LiveView
+
+  def mount(_params, _session, socket) do
+    :timer.send_interval(50, self(), :tick)
+
+    {:ok, assign(socket, :foo, 1) |> stream(:items, [])}
+  end
+
+  def handle_info(:tick, socket) do
+    {:noreply, update(socket, :foo, &(&1 + 1))}
+  end
+
+  def handle_event("insert_item", _, socket) do
+    {:noreply, stream_insert(socket, :items, %{id: System.unique_integer(), name: "Item"})}
+  end
+
+  def render(assigns) do
+    ~H"""
+    <div id="mystream" phx-update="stream">
+      <div :for={{id, item} <- @streams.items} id={id}>
+        <%= item.name %>, <%= item.id %>
+      </div>
+    </div>
+    <p><%= @foo %></p>
+    """
+  end
 end