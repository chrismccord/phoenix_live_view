defmodule Phoenix.LiveViewTest.DOM do
  @moduledoc false

  @phx_static "data-phx-static"
  @phx_component "data-phx-component"
  @static :s
  @components :c
  @stream_id :stream

  def ensure_loaded! do
    unless Code.ensure_loaded?(Floki) do
      raise """
      Phoenix LiveView requires Floki as a test dependency.
      Please add to your mix.exs:

      {:floki, ">= 0.30.0", only: :test}
      """
    end
  end

  @spec parse(binary) :: [
          {:comment, binary}
          | {:pi | binary, binary | list, list}
          | {:doctype, binary, binary, binary}
        ]
  def parse(html) do
    {:ok, parsed} = Floki.parse_document(html)
    parsed
  end

  def all(html_tree, selector), do: Floki.find(html_tree, selector)

  def maybe_one(html_tree, selector, type \\ :selector) do
    case all(html_tree, selector) do
      [node] ->
        {:ok, node}

      [] ->
        {:error, :none,
         "expected #{type} #{inspect(selector)} to return a single element, but got none " <>
           "within: \n\n" <> inspect_html(html_tree)}

      many ->
        {:error, :many,
         "expected #{type} #{inspect(selector)} to return a single element, " <>
           "but got #{length(many)}: \n\n" <> inspect_html(many)}
    end
  end

  def targets_from_node(tree, node) do
    case node && all_attributes(node, "phx-target") do
      nil -> [nil]
      [] -> [nil]
      [selector] -> targets_from_selector(tree, selector)
    end
  end

  def targets_from_selector(tree, selector)

  def targets_from_selector(_tree, nil), do: [nil]

  def targets_from_selector(_tree, cid) when is_integer(cid), do: [cid]

  def targets_from_selector(tree, selector) when is_binary(selector) do
    case Integer.parse(selector) do
      {cid, ""} ->
        [cid]

      _ ->
        case all(tree, selector) do
          [] ->
            [nil]

          elements ->
            for element <- elements do
              if cid = component_id(element) do
                String.to_integer(cid)
              end
            end
        end
    end
  end

  def all_attributes(html_tree, name), do: Floki.attribute(html_tree, name)

  def all_values({_, attributes, _}) do
    for {attr, value} <- attributes, key = value_key(attr), do: {key, value}, into: %{}
  end

  def inspect_html(nodes) when is_list(nodes) do
    for dom_node <- nodes, into: "", do: inspect_html(dom_node)
  end

  def inspect_html(dom_node),
    do: "    " <> String.replace(to_html(dom_node), "\n", "\n   ") <> "\n"

  defp value_key("phx-value-" <> key), do: key
  defp value_key("value"), do: "value"
  defp value_key(_), do: nil

  def tag(node), do: elem(node, 0)

  def attribute(node, key) do
    with {tag, attrs, _children} when is_binary(tag) <- node,
         {_, value} <- List.keyfind(attrs, key, 0) do
      value
    else
      _ -> nil
    end
  end

  def to_html(html_tree), do: Floki.raw_html(html_tree)

  def to_text(html_tree), do: Floki.text(html_tree)

  def by_id!(html_tree, id) do
    case maybe_one(html_tree, "#" <> id) do
      {:ok, node} -> node
      {:error, _, message} -> raise message
    end
  end

  def child_nodes({_, _, nodes}), do: nodes

  def attrs({_, attrs, _}), do: attrs

  def inner_html!(html_tree, id), do: html_tree |> by_id!(id) |> child_nodes()

  def component_id(html_tree), do: Floki.attribute(html_tree, @phx_component) |> List.first()

  @doc """
  Find static information in the given HTML tree.
  """
  def find_static_views(html_tree) do
    html_tree
    |> all("[#{@phx_static}]")
    |> Enum.into(%{}, fn node ->
      {attribute(node, "id"), attribute(node, @phx_static)}
    end)
  end

  @doc """
  Find live views in the given HTML tree.
  """
  def find_live_views(html_tree) do
    html_tree
    |> all("[data-phx-session]")
    |> Enum.reduce([], fn node, acc ->
      id = attribute(node, "id")
      static = attribute(node, "data-phx-static")
      session = attribute(node, "data-phx-session")
      main = attribute(node, "data-phx-main")

      static = if static in [nil, ""], do: nil, else: static
      found = {id, session, static}

      if main not in [nil, "", "false"] do
        acc ++ [found]
      else
        [found | acc]
      end
    end)
    |> Enum.reverse()
  end

  @doc """
  Deep merges two maps.
  """
  def deep_merge(%{} = target, %{} = source),
    do: Map.merge(target, source, fn _, t, s -> deep_merge(t, s) end)

  def deep_merge(_target, source),
    do: source

  @doc """
  Filters nodes according to `fun`.
  """
  def filter(node, fun) do
    node |> reverse_filter(fun) |> Enum.reverse()
  end

  @doc """
  Filters nodes and returns them in reverse order.
  """
  def reverse_filter(node, fun) do
    node
    |> Floki.traverse_and_update([], fn node, acc ->
      if fun.(node), do: {node, [node | acc]}, else: {node, acc}
    end)
    |> elem(1)
  end

  # Diff merging

  def merge_diff(rendered, diff) do
    old = Map.get(rendered, @components, %{})
    # must extract streams from diff before we pop components
    streams = extract_streams(diff, [])
    {new, diff} = Map.pop(diff, @components)
    rendered = deep_merge_diff(rendered, diff)

    # If we have any component, we need to get the components
    # sent by the diff and remove any link between components
    # statics. We cannot let those links reside in the diff
    # as components can be removed at any time.
    rendered =
      cond do
        new ->
          {acc, _} =
            Enum.reduce(new, {old, %{}}, fn {cid, cdiff}, {acc, cache} ->
              {value, cache} = find_component(cid, cdiff, old, new, cache)
              {Map.put(acc, cid, value), cache}
            end)

          Map.put(rendered, @components, acc)

        old != %{} ->
          Map.put(rendered, @components, old)

        true ->
          rendered
      end

    Map.put(rendered, :streams, streams)
  end

  defp find_component(cid, cdiff, old, new, cache) do
    case cache do
      %{^cid => cached} ->
        {cached, cache}

      %{} ->
        {res, cache} =
          case cdiff do
            %{@static => cid} when is_integer(cid) and cid > 0 ->
              {res, cache} = find_component(cid, new[cid], old, new, cache)
              {deep_merge_diff(res, Map.delete(cdiff, @static)), cache}

            %{@static => cid} when is_integer(cid) and cid < 0 ->
              {deep_merge_diff(old[-cid], Map.delete(cdiff, @static)), cache}

            %{} ->
              {deep_merge_diff(Map.get(old, cid, %{}), cdiff), cache}
          end

        {res, Map.put(cache, cid, res)}
    end
  end

  def drop_cids(rendered, cids) do
    update_in(rendered[@components], &Map.drop(&1, cids))
  end

  defp deep_merge_diff(_target, %{@static => _} = source),
    do: source

  defp deep_merge_diff(%{} = target, %{} = source),
    do: Map.merge(target, source, fn _, t, s -> deep_merge_diff(t, s) end)

  defp deep_merge_diff(_target, source),
    do: source

  defp extract_streams(%{} = source, streams) do
    Enum.reduce(source, streams, fn
      {@stream_id, stream}, acc -> [stream | acc]
      {_key, value}, acc -> extract_streams(value, acc)
    end)
  end

  defp extract_streams(_value, acc), do: acc

  # Diff rendering

  def render_diff(rendered) do
    rendered
    |> Phoenix.LiveView.Diff.to_iodata(fn cid, contents ->
      contents
      |> IO.iodata_to_binary()
      |> parse()
      |> List.wrap()
      |> Enum.map(walk_fun(&inject_cid_attr(&1, cid)))
      |> to_html()
    end)
    |> IO.iodata_to_binary()
    |> parse()
    |> List.wrap()
  end

  defp inject_cid_attr({tag, attrs, children}, cid) do
    {tag, [{@phx_component, to_string(cid)}] ++ attrs, children}
  end

  # Patching

  def patch_id(id, html_tree, inner_html, streams) do
    cids_before = component_ids(id, html_tree)

    phx_update_tree =
      walk(inner_html, fn node ->
        apply_phx_update(attribute(node, "phx-update"), html_tree, node, streams)
      end)

    new_html =
      walk(html_tree, fn {tag, attrs, children} = node ->
        if attribute(node, "id") == id do
          {tag, attrs, phx_update_tree}
        else
          {tag, attrs, children}
        end
      end)

    cids_after = component_ids(id, new_html)
    {new_html, cids_before -- cids_after}
  end

  def component_ids(id, html_tree) do
    by_id!(html_tree, id)
    |> Floki.children()
    |> Enum.reduce([], &traverse_component_ids/2)
  end

  def replace_root_container(container_html, new_tag, attrs) do
    reserved_attrs = ~w(id data-phx-session data-phx-static data-phx-main)
    [{_container_tag, container_attrs_list, children}] = container_html
    container_attrs = Enum.into(container_attrs_list, %{})

    merged_attrs =
      attrs
      |> Enum.map(fn {attr, value} -> {String.downcase(to_string(attr)), value} end)
      |> Enum.filter(fn {attr, _value} -> attr not in reserved_attrs end)
      |> Enum.reduce(container_attrs_list, fn {attr, new_val}, acc ->
        if Map.has_key?(container_attrs, attr) do
          Enum.map(acc, fn
            {^attr, _old_val} -> {attr, new_val}
            {_, _} = other -> other
          end)
        else
          acc ++ [{attr, new_val}]
        end
      end)

    [{to_string(new_tag), merged_attrs, children}]
  end

  defp traverse_component_ids(current, acc) do
    acc =
      if id = attribute(current, @phx_component) do
        [String.to_integer(id) | acc]
      else
        acc
      end

    cond do
      attribute(current, @phx_static) ->
        acc

      children = Floki.children(current) ->
        Enum.reduce(children, acc, &traverse_component_ids/2)

      true ->
        acc
    end
  end

  defp apply_phx_update(type, html_tree, {tag, attrs, appended_children} = node, streams)
       when type in ["stream", "append", "prepend"] do
    {stream_inserts, stream_deletes, stream_resets} =
      Enum.reduce(streams, {%{}, MapSet.new(), MapSet.new()}, fn item, acc ->
        [ref, inserts, deletes | maybe_reset] = item
        {in_acc, deletes_acc, resets_acc} = acc
        # rewrite inserts to nest ref
        inserts = Enum.into(inserts, %{}, fn {id, [at, limit]} -> {id, {ref, at, limit}} end)
        new_inserts = Map.merge(in_acc, inserts)
        new_deletes = MapSet.union(deletes_acc, MapSet.new(deletes))

        case maybe_reset do
          [] -> {new_inserts, new_deletes, resets_acc}
          [true] -> {new_inserts, new_deletes, MapSet.put(resets_acc, ref)}
        end
      end)

    # remove stream reset children from tree
    html_tree =
      walk(html_tree, fn {tag, attrs, children} = node ->
        stream_ref = attribute(node, "data-phx-stream")

        if stream_ref in stream_resets do
          nil
        else
          {tag, attrs, children}
        end
      end)

    container_id = attribute(node, "id")
    verify_phx_update_id!(type, container_id, node)
    children_before = apply_phx_update_children(html_tree, container_id)
    existing_ids = apply_phx_update_children_id(type, children_before)
    new_ids = apply_phx_update_children_id(type, appended_children)

    content_changed? =
      new_ids != existing_ids or (Enum.any?(stream_inserts) or Enum.any?(stream_deletes))

    dup_ids =
      if content_changed? && new_ids do
        Enum.filter(new_ids, fn id -> id in existing_ids end)
      else
        []
      end

    {updated_existing_children, updated_appended} =
      Enum.reduce(dup_ids, {children_before, appended_children}, fn dup_id, {before, appended} ->
        patched_before =
          walk(before, fn {tag, _, _} = node ->
            cond do
              attribute(node, "id") == dup_id ->
                new_node = by_id!(appended, dup_id)
                {tag, attrs(new_node), child_nodes(new_node)}

              true ->
                node
            end
          end)

        {patched_before, Floki.filter_out(appended, "##{dup_id}")}
      end)

    cond do
      # reorder and/or remove stream children
      content_changed? && type == "stream" ->
        children = updated_existing_children ++ updated_appended

        new_children =
          Enum.reduce(stream_inserts, children, fn {id, {ref, insert_at, _limit}}, acc ->
            old_index = Enum.find_index(acc, &(attribute(&1, "id") == id))

            not_appended? =
              is_nil(Enum.find_index(updated_appended, &(attribute(&1, "id") == id)))

            existing? = Enum.find_index(updated_existing_children, &(attribute(&1, "id") == id))
            deleted? = MapSet.member?(stream_deletes, id)

            child =
              case old_index && Enum.at(acc, old_index) do
                nil -> nil
                child -> set_attr(child, "data-phx-stream", ref)
              end

            parent_id = parent_id(html_tree, id)

            cond do
<<<<<<< HEAD
              # skip added children that aren't ours
              parent_id && parent_id != container_id ->
=======
              # skip added children that aren't ours if they are not being appended
              not_appended? and parent_id(html_tree, id) != container_id ->
>>>>>>> 4ca48855
                acc

              # do not append existing child if already present, only update in place
              old_index && insert_at == -1 && existing? ->
                if deleted? do
                  acc |> List.delete_at(old_index) |> List.insert_at(insert_at, child)
                else
                  List.replace_at(acc, old_index, child)
                end

              old_index && insert_at ->
                acc |> List.delete_at(old_index) |> List.insert_at(insert_at, child)

              !old_index && insert_at ->
                List.insert_at(acc, insert_at, child)
            end
          end)
          |> Enum.reject(fn child ->
            id = attribute(child, "id")
            deleted? = MapSet.member?(stream_deletes, id)
            {_ref, inserted_at, _limit} = Map.get(stream_inserts, id, {nil, false, nil})

            deleted? && !inserted_at
          end)

        {tag, attrs, new_children}

      content_changed? && type == "append" ->
        {tag, attrs, updated_existing_children ++ updated_appended}

      content_changed? && type == "prepend" ->
        {tag, attrs, updated_appended ++ updated_existing_children}

      !content_changed? ->
        {tag, attrs, updated_appended}
    end
  end

  defp apply_phx_update("ignore", _state, node, _streams) do
    verify_phx_update_id!("ignore", attribute(node, "id"), node)
    node
  end

  defp apply_phx_update(type, _state, node, _streams) when type in [nil, "replace"] do
    node
  end

  defp apply_phx_update(other, _state, _node, _streams) do
    raise ArgumentError,
          "invalid phx-update value #{inspect(other)}, " <>
            "expected one of \"stream\", \"replace\", \"append\", \"prepend\", \"ignore\""
  end

  defp verify_phx_update_id!(type, id, node) when id in ["", nil] do
    raise ArgumentError,
          "setting phx-update to #{inspect(type)} requires setting an ID on the container, " <>
            "got: \n\n #{inspect_html(node)}"
  end

  defp verify_phx_update_id!(_type, _id, _node) do
    :ok
  end

  defp apply_phx_update_children(html_tree, id) do
    case by_id(html_tree, id) do
      {_, _, children_before} -> children_before
      nil -> []
    end
  end

  defp apply_phx_update_children_id(type, children) do
    for {tag, _, _} = child when is_binary(tag) <- children do
      attribute(child, "id") ||
        raise ArgumentError,
              "setting phx-update to #{inspect(type)} requires setting an ID on each child. " <>
                "No ID was found on:\n\n#{to_html(child)}"
    end
  end

  ## Helpers

  defp walk(html_tree, fun) when is_function(fun, 1) do
    Floki.traverse_and_update(html_tree, walk_fun(fun))
  end

  defp walk_fun(fun) when is_function(fun, 1) do
    fn
      text when is_binary(text) -> text
      {:pi, _, _} = xml -> xml
      {:comment, _children} = comment -> comment
      {:doctype, _, _, _} = doctype -> doctype
      {_tag, _attrs, _children} = node -> fun.(node)
    end
  end

  defp by_id(html_tree, id) do
    html_tree |> Floki.find("##{id}") |> List.first()
  end

  def parent_id(html_tree, child_id) do
    try do
      walk(html_tree, fn {tag, attrs, children} = node ->
        parent_id = attribute(node, "id")

        if parent_id && Enum.find(children, fn child -> attribute(child, "id") == child_id end) do
          throw(parent_id)
        else
          {tag, attrs, children}
        end
      end)

      nil
    catch
      :throw, parent_id -> parent_id
    end
  end

  def set_attr({tag, attrs, children} = _el, name, val) do
    new_attrs =
      attrs
      |> Enum.filter(fn {existing_name, _} -> existing_name != name end)
      |> Kernel.++([{name, val}])

    {tag, new_attrs, children}
  end

  defmacro sigil_X({:<<>>, _, [binary]}, []) when is_binary(binary) do
    Macro.escape(parse_sorted!(binary))
  end

  defmacro sigil_x(term, []) do
    quote do
      unquote(__MODULE__).parse_sorted!(unquote(term))
    end
  end

  def t2h(template) do
    template
    |> Phoenix.LiveViewTest.rendered_to_string()
    |> parse_sorted!()
  end

  @doc """
  Parses HTML into Floki format with sorted attributes.
  """
  def parse_sorted!(value) do
    value
    |> Floki.parse_fragment!()
    |> Enum.map(&normalize_attribute_order/1)
  end

  defp normalize_attribute_order({node_type, attributes, content}),
    do: {node_type, Enum.sort(attributes), Enum.map(content, &normalize_attribute_order/1)}

  defp normalize_attribute_order(values) when is_list(values),
    do: Enum.map(values, &normalize_attribute_order/1)

  defp normalize_attribute_order(value), do: value
end<|MERGE_RESOLUTION|>--- conflicted
+++ resolved
@@ -448,13 +448,8 @@
             parent_id = parent_id(html_tree, id)
 
             cond do
-<<<<<<< HEAD
-              # skip added children that aren't ours
-              parent_id && parent_id != container_id ->
-=======
               # skip added children that aren't ours if they are not being appended
-              not_appended? and parent_id(html_tree, id) != container_id ->
->>>>>>> 4ca48855
+              not_appended? && parent_id && parent_id != container_id ->
                 acc
 
               # do not append existing child if already present, only update in place
