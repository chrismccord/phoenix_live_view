defmodule Phoenix.LiveView.Utils do
  # Shared helpers used mostly by Channel and Diff,
  # but also Static, and LiveViewTest.
  @moduledoc false

  alias Phoenix.LiveView.{Rendered, Socket, Lifecycle}

  # All available mount options
  @mount_opts [:temporary_assigns, :layout]

  @max_flash_age :timer.seconds(60)

  @valid_uri_schemes [
    "http:",
    "https:",
    "ftp:",
    "ftps:",
    "mailto:",
    "news:",
    "irc:",
    "gopher:",
    "nntp:",
    "feed:",
    "telnet:",
    "mms:",
    "rtsp:",
    "svn:",
    "tel:",
    "fax:",
    "xmpp:"
  ]

  @doc """
  Assigns a value if it changed.
  """
  def assign(%Socket{} = socket, key, value) do
    case socket do
      %{assigns: %{^key => ^value}} -> socket
      %{} -> force_assign(socket, key, value)
    end
  end

  @doc """
  Forces an assign on a socket.
  """
  def force_assign(%Socket{assigns: assigns} = socket, key, val) do
    %{socket | assigns: force_assign(assigns, assigns.__changed__, key, val)}
  end

  @doc """
  Forces an assign with the given changed map.
  """
  def force_assign(assigns, nil, key, val), do: Map.put(assigns, key, val)

  def force_assign(assigns, changed, key, val) do
    # If the current value is a map, we store it in changed so
    # we can perform nested change tracking. Also note the use
    # of put_new is important. We want to keep the original value
    # from assigns and not any intermediate ones that may appear.
    current_val = Map.get(assigns, key)
    changed_val = if is_map(current_val), do: current_val, else: true
    changed = Map.put_new(changed, key, changed_val)
    Map.put(%{assigns | __changed__: changed}, key, val)
  end

  @doc """
  Clears the changes from the socket assigns.
  """
  def clear_changed(%Socket{private: private, assigns: assigns} = socket) do
    temporary = Map.get(private, :temporary_assigns, %{})

    %Socket{
      socket
      | assigns: assigns |> Map.merge(temporary) |> Map.put(:__changed__, %{}),
        private: Map.put(private, :__changed__, %{})
    }
  end

  @doc """
  Checks if the socket changed.
  """
  def changed?(%Socket{assigns: %{__changed__: changed}}), do: changed != %{}

  @doc """
  Checks if the given assign changed.
  """
  def changed?(%{__changed__: nil}, _assign), do: true
  def changed?(%{__changed__: changed}, assign), do: Map.has_key?(changed, assign)

  @doc """
  Returns the CID of the given socket.
  """
  def cid(%Socket{assigns: %{myself: %Phoenix.LiveComponent.CID{} = cid}}), do: cid
  def cid(%Socket{}), do: nil

  @doc """
  Configures the socket for use.
  """
  def configure_socket(%Socket{id: nil} = socket, private, action, flash, host_uri) do
    %{
      socket
      | id: random_id(),
        private: private,
        assigns: configure_assigns(socket.assigns, action, flash),
        host_uri: prune_uri(host_uri)
    }
  end

  def configure_socket(%Socket{} = socket, private, action, flash, host_uri) do
    assigns = configure_assigns(socket.assigns, action, flash)
    %{socket | host_uri: prune_uri(host_uri), private: private, assigns: assigns}
  end

  defp configure_assigns(assigns, action, flash) do
    Map.merge(assigns, %{live_action: action, flash: flash})
  end

  defp prune_uri(:not_mounted_at_router), do: :not_mounted_at_router

  defp prune_uri(url) do
    %URI{host: host, port: port, scheme: scheme} = url

    if host == nil do
      raise "client did not send full URL, missing host in #{url}"
    end

    %URI{host: host, port: port, scheme: scheme}
  end

  @doc """
  Returns a random ID with valid DOM tokens
  """
  def random_id do
    "phx-"
    |> Kernel.<>(random_encoded_bytes())
    |> String.replace(["/", "+"], "-")
  end

  @doc """
  Prunes any data no longer needed after mount.
  """
  def post_mount_prune(%Socket{} = socket) do
    socket
    |> clear_changed()
    |> drop_private([:connect_info, :connect_params, :assign_new])
  end

  def normalize_layout(false, _warn_ctx), do: false
  def normalize_layout(layout, _warn_ctx) when is_atom(layout), do: Atom.to_string(layout)

  def normalize_layout(layout, warn_ctx) when is_binary(layout) do
    root_template = Path.rootname(layout)

    IO.warn(
      "passing a string as a layout template in #{warn_ctx} is deprecated, please pass an atom, " <>
        "such as :#{root_template} instead of \"#{root_template}.html\""
    )

    root_template
  end

  @doc """
  Renders the view with socket into a rendered struct.
  """
  def to_rendered(socket, view) do
    assigns = render_assigns(socket)

    inner_content =
      assigns
      |> view.render()
      |> check_rendered!(view)

    case layout(socket, view) do
      {layout_mod, layout_template} ->
        assigns = put_in(assigns[:inner_content], inner_content)
        assigns = put_in(assigns.__changed__[:inner_content], true)

        layout_mod
        |> Phoenix.Template.render(to_string(layout_template), "html", assigns)
        |> check_rendered!(layout_mod)

      false ->
        inner_content
    end
  end

  defp check_rendered!(%Rendered{} = rendered, _view), do: rendered

  defp check_rendered!(other, view) do
    raise RuntimeError, """
    expected #{inspect(view)} to return a %Phoenix.LiveView.Rendered{} struct

    Ensure your render function uses ~H, or your template uses the .heex extension.

    Got:

        #{inspect(other)}

    """
  end

  @doc """
  Returns the socket's flash messages.
  """
  def get_flash(%Socket{assigns: assigns}), do: assigns.flash
  def get_flash(%{} = flash, key), do: flash[key]

  @doc """
  Puts a new flash with the socket's flash messages.
  """
  def replace_flash(%Socket{} = socket, %{} = new_flash) do
    assign(socket, :flash, new_flash)
  end

  @doc """
  Clears the flash.
  """
  def clear_flash(%Socket{} = socket) do
    assign(socket, :flash, %{})
  end

  @doc """
  Clears the key from the flash.
  """
  def clear_flash(%Socket{} = socket, key) do
    key = flash_key(key)
    new_flash = Map.delete(socket.assigns.flash, key)

    socket = assign(socket, :flash, new_flash)
    update_in(socket.private.__changed__[:flash], &Map.delete(&1 || %{}, key))
  end

  @doc """
  Puts a flash message in the socket.
  """
  def put_flash(%Socket{assigns: assigns} = socket, key, msg) do
    key = flash_key(key)
    new_flash = Map.put(assigns.flash, key, msg)

    socket = assign(socket, :flash, new_flash)
    update_in(socket.private.__changed__[:flash], &Map.put(&1 || %{}, key, msg))
  end

  @doc """
  Returns a map of the flash messages which have changed.
  """
  def changed_flash(%Socket{} = socket) do
    socket.private.__changed__[:flash] || %{}
  end

  defp flash_key(binary) when is_binary(binary), do: binary
  defp flash_key(atom) when is_atom(atom), do: Atom.to_string(atom)

  @doc """
  Annotates the changes with the event to be pushed.

  Events are dispatched on the JavaScript side only after
  the current patch is invoked. Therefore, if the LiveView
  redirects, the events won't be invoked.
  """
  def push_event(%Socket{} = socket, event, %{} = payload) do
    update_in(socket.private.__changed__[:push_events], &[[event, payload] | &1 || []])
  end

  @doc """
  Annotates the reply in the socket changes.
  """
  def put_reply(%Socket{} = socket, %{} = payload) do
    put_in(socket.private.__changed__[:push_reply], payload)
  end

  @doc """
  Returns the push events in the socket.
  """
  def get_push_events(%Socket{} = socket) do
    Enum.reverse(socket.private.__changed__[:push_events] || [])
  end

  @doc """
  Returns the reply in the socket.
  """
  def get_reply(%Socket{} = socket) do
    socket.private.__changed__[:push_reply]
  end

  @doc """
  Returns the configured signing salt for the endpoint.
  """
  def salt!(endpoint) when is_atom(endpoint) do
    salt = endpoint.config(:live_view)[:signing_salt]

    if is_binary(salt) and byte_size(salt) >= 8 do
      salt
    else
      raise ArgumentError, """
      the signing salt for #{inspect(endpoint)} is missing or too short.

      Add the following LiveView configuration to your config/runtime.exs
      or config/config.exs:

          config :my_app, MyAppWeb.Endpoint,
              ...,
              live_view: [signing_salt: "#{random_encoded_bytes()}"]

      """
    end
  end

  @doc """
  Raises error message for bad live patch on mount.
  """
  def raise_bad_mount_and_live_patch!() do
    raise RuntimeError, """
    attempted to live patch while mounting.

    a LiveView cannot be mounted while issuing a live patch to the client. \
    Use push_navigate/2 or redirect/2 instead if you wish to mount and redirect.
    """
  end

  @doc """
  Calls the `c:Phoenix.LiveView.mount/3` callback, otherwise returns the socket as is.
  """
  def maybe_call_live_view_mount!(%Socket{} = socket, view, params, session, uri \\ nil) do
    %{any?: any?, exported?: exported?} = Lifecycle.stage_info(socket, view, :mount, 3)

    if any? do
      :telemetry.span(
        [:phoenix, :live_view, :mount],
        %{socket: socket, params: params, session: session, uri: uri},
        fn ->
          socket =
            case Lifecycle.mount(params, session, socket) do
              {:cont, %Socket{} = socket} when exported? ->
                view.mount(params, session, socket)

              {_, %Socket{} = socket} ->
                {:ok, socket}
            end
            |> handle_mount_result!({:mount, 3, view})

          {socket, %{socket: socket, params: params, session: session, uri: uri}}
        end
      )
    else
      socket
    end
  end

  @doc """
  Calls the `c:Phoenix.LiveComponent.mount/1` callback, otherwise returns the socket as is.
  """
  def maybe_call_live_component_mount!(%Socket{} = socket, view) do
    if function_exported?(view, :mount, 1) do
      socket
      |> view.mount()
      |> handle_mount_result!({:mount, 1, view})
    else
      socket
    end
  end

  defp handle_mount_result!({:ok, %Socket{} = socket, opts}, {:mount, arity, _view})
       when is_list(opts) do
    validate_mount_redirect!(socket.redirected)

    Enum.reduce(opts, socket, fn {key, val}, acc -> mount_opt(acc, key, val, arity) end)
  end

  defp handle_mount_result!({:ok, %Socket{} = socket}, {:mount, _arity, _view}) do
    validate_mount_redirect!(socket.redirected)

    socket
  end

  defp handle_mount_result!(response, {:mount, arity, view}) do
    raise ArgumentError, """
    invalid result returned from #{inspect(view)}.mount/#{arity}.

    Expected {:ok, socket} | {:ok, socket, opts}, got: #{inspect(response)}
    """
  end

  defp validate_mount_redirect!({:live, :patch, _}), do: raise_bad_mount_and_live_patch!()
  defp validate_mount_redirect!(_), do: :ok

  @doc """
  Calls the `handle_params/3` callback, and returns the result.

  This function expects the calling code has checked to see if this function has
  been exported, otherwise it assumes the function has been exported.

  Raises an `ArgumentError` on unexpected return types.
  """
  def call_handle_params!(%Socket{} = socket, view, exported? \\ true, params, uri)
      when is_boolean(exported?) do
    :telemetry.span(
      [:phoenix, :live_view, :handle_params],
      %{socket: socket, params: params, uri: uri},
      fn ->
        case Lifecycle.handle_params(params, uri, socket) do
          {:cont, %Socket{} = socket} when exported? ->
            case view.handle_params(params, uri, socket) do
              {:noreply, %Socket{} = socket} ->
                {{:noreply, socket}, %{socket: socket, params: params, uri: uri}}

              other ->
                raise ArgumentError, """
                invalid result returned from #{inspect(view)}.handle_params/3.

                Expected {:noreply, socket}, got: #{inspect(other)}
                """
            end

          {_, %Socket{} = socket} ->
            {{:noreply, socket}, %{socket: socket, params: params, uri: uri}}
        end
      end
    )
  end

  @doc """
  Calls the optional `update/2` callback, otherwise update the socket directly.
  """
  def maybe_call_update!(socket, component, assigns) do
    if function_exported?(component, :update, 2) do
      socket =
        case component.update(assigns, socket) do
          {:ok, %Socket{} = socket} ->
            socket

          other ->
            raise ArgumentError, """
            invalid result returned from #{inspect(component)}.update/2.

            Expected {:ok, socket}, got: #{inspect(other)}
            """
        end

      if socket.redirected do
        raise "cannot redirect socket on update. Redirect before `update/2` is called" <>
                " or use `send/2` and redirect in the `handle_info/2` response"
      end

      socket
    else
      Enum.reduce(assigns, socket, fn {k, v}, acc -> assign(acc, k, v) end)
    end
  end

  @doc """
  Signs the socket's flash into a token if it has been set.
  """
  def sign_flash(endpoint_mod, %{} = flash) do
    Phoenix.Token.sign(endpoint_mod, flash_salt(endpoint_mod), flash)
  end

  @doc """
  Verifies the socket's flash token.
  """
  def verify_flash(endpoint_mod, flash_token) do
    salt = flash_salt(endpoint_mod)

    case Phoenix.Token.verify(endpoint_mod, salt, flash_token, max_age: @max_flash_age) do
      {:ok, flash} -> flash
      {:error, _reason} -> %{}
    end
  end

  defp random_encoded_bytes do
    binary = <<
      System.system_time(:nanosecond)::64,
      :erlang.phash2({node(), self()})::16,
      :erlang.unique_integer()::16
    >>

    Base.url_encode64(binary)
  end

  defp mount_opt(%Socket{} = socket, key, val, _arity) when key in @mount_opts do
    do_mount_opt(socket, key, val)
  end

  defp mount_opt(%Socket{view: view}, key, val, arity) do
    raise ArgumentError, """
    invalid option returned from #{inspect(view)}.mount/#{arity}.

    Expected keys to be one of #{inspect(@mount_opts)}
    got: #{inspect(key)}: #{inspect(val)}
    """
  end

<<<<<<< HEAD
  defp do_mount_opt(socket, :layout, {mod, template})
       when is_atom(mod) and (is_atom(template) or is_binary(template)) do
    template = normalize_layout(template, "mount options")
    %Socket{socket | private: Map.put(socket.private, :phoenix_live_layout, {mod, template})}
=======
  defp do_mount_opt(socket, :layout, {mod, template}) when is_atom(mod) and is_binary(template) do
    put_in(socket.private[:phoenix_live_layout], {mod, template})
>>>>>>> 04de457f
  end

  defp do_mount_opt(socket, :layout, false) do
    put_in(socket.private[:phoenix_live_layout], false)
  end

  defp do_mount_opt(_socket, :layout, bad_layout) do
    raise ArgumentError,
          "the :layout mount option expects a tuple of the form {MyLayoutView, :my_template}, " <>
            "got: #{inspect(bad_layout)}"
  end

  defp do_mount_opt(socket, :temporary_assigns, temp_assigns) do
    unless Keyword.keyword?(temp_assigns) do
      raise "the :temporary_assigns mount option must be keyword list"
    end

    temp_assigns = Map.new(temp_assigns)

    %Socket{
      socket
      | assigns: Map.merge(temp_assigns, socket.assigns),
        private: Map.put(socket.private, :temporary_assigns, temp_assigns)
    }
  end

  defp drop_private(%Socket{private: private} = socket, keys) do
    %Socket{socket | private: Map.drop(private, keys)}
  end

  defp render_assigns(%{assigns: assigns} = socket) do
    socket = %Socket{socket | assigns: %Socket.AssignsNotInSocket{__assigns__: assigns}}
    Map.put(assigns, :socket, socket)
  end

  defp layout(socket, view) do
    case socket.private do
      %{phoenix_live_layout: layout} -> layout
      %{} -> view.__live__()[:layout] || false
    end
  end

  defp flash_salt(endpoint_mod) when is_atom(endpoint_mod) do
    "flash:" <> salt!(endpoint_mod)
  end

  def valid_destination!(%URI{} = uri, context) do
    valid_destination!(URI.to_string(uri), context)
  end

  def valid_destination!({:safe, to}, context) do
    {:safe, valid_string_destination!(IO.iodata_to_binary(to), context)}
  end

  def valid_destination!({other, to}, _context) when is_atom(other) do
    [Atom.to_string(other), ?:, to]
  end

  def valid_destination!(to, context) do
    valid_string_destination!(IO.iodata_to_binary(to), context)
  end

  for scheme <- @valid_uri_schemes do
    def valid_string_destination!(unquote(scheme) <> _ = string, _context), do: string
  end

  def valid_string_destination!(to, context) do
    if not match?("/" <> _, to) and String.contains?(to, ":") do
      raise ArgumentError, """
      unsupported scheme given to #{context}. In case you want to link to an
      unknown or unsafe scheme, such as javascript, use a tuple: {:javascript, rest}
      """
    else
      to
    end
  end
end<|MERGE_RESOLUTION|>--- conflicted
+++ resolved
@@ -490,15 +490,10 @@
     """
   end
 
-<<<<<<< HEAD
   defp do_mount_opt(socket, :layout, {mod, template})
        when is_atom(mod) and (is_atom(template) or is_binary(template)) do
     template = normalize_layout(template, "mount options")
     %Socket{socket | private: Map.put(socket.private, :phoenix_live_layout, {mod, template})}
-=======
-  defp do_mount_opt(socket, :layout, {mod, template}) when is_atom(mod) and is_binary(template) do
-    put_in(socket.private[:phoenix_live_layout], {mod, template})
->>>>>>> 04de457f
   end
 
   defp do_mount_opt(socket, :layout, false) do
