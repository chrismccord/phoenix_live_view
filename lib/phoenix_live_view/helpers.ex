--- conflicted
+++ resolved
@@ -2,12 +2,7 @@
   @moduledoc false
   import Phoenix.Component
 
-<<<<<<< HEAD
   alias Phoenix.LiveView.{Component, Socket}
-=======
-  alias Phoenix.LiveView
-  alias Phoenix.LiveView.{Component, Socket, Static, LiveStream}
->>>>>>> e84ee605
 
   @doc """
   Provides `~L` sigil with HTML safe Live EEx syntax inside source files.
@@ -235,7 +230,7 @@
   @doc deprecated: "Use <.live_img_preview /> instead"
   def live_img_preview(entry, opts) do
     live_img_preview(Enum.into(opts, %{entry: entry}))
-  end 
+  end
 
   @doc deprecated: "Use <.live_file_input /> instead"
   def live_file_input(%Phoenix.LiveView.UploadConfig{} = conf, opts) when is_list(opts) do
@@ -262,24 +257,6 @@
     """
   end
 
-<<<<<<< HEAD
-=======
-  defp form_method(method) when method in ~w(get post), do: {method, nil}
-  defp form_method(method) when is_binary(method), do: {"post", method}
-
-  def stream(socket, name, items, opts) do
-    opts = Keyword.merge(opts, name: name)
-    LiveView.assign(socket, name, LiveStream.new(items, opts))
-  end
-
-  def delete_stream_item(socket, name, item) do
-    %LiveStream{} = stream = socket.assigns[name]
-    id = stream.item_id.(item)
-    new_stream = %LiveStream{stream | deletes: [id | stream.deletes]}
-    LiveView.assign(socket, name, new_stream)
-  end
-
->>>>>>> e84ee605
   defp is_assign?(assign_name, expression) do
     match?({:@, _, [{^assign_name, _, _}]}, expression) or
       match?({^assign_name, _, _}, expression) or
