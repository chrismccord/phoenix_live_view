--- conflicted
+++ resolved
@@ -297,23 +297,14 @@
 
 You can show and hide content with the following markup:
 
-<<<<<<< HEAD
-    <form phx-change="update">
-      <div class="show-on-submit">Please wait while we save our content...</div>
-      <div class="hide-on-submit">
-        <input type="text" name="text" value="<%= @text %>">
-      </div>
-    </form>
-=======
 ```heex
 <form phx-change="update">
-  <div class="while-submitting">Please wait while we save our content...</div>
-  <div class="inputs">
+  <div class="show-on-submit">Please wait while we save our content...</div>
+  <div class="hide-on-submit">
     <input type="text" name="text" value={@text}>
   </div>
 </form>
 ```
->>>>>>> c88abbcd
 
 Additionally, we strongly recommend including a unique HTML "id" attribute on the form.
 When DOM siblings change, elements without an ID will be replaced rather than moved,
